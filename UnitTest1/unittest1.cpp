--- conflicted
+++ resolved
@@ -498,16 +498,14 @@
 
             Assert::AreEqual(ret, 0);
         }
-
-<<<<<<< HEAD
+    
         TEST_METHOD(test_bad_client_certificate)
         {
             int ret = bad_client_certificate_test();
 
             Assert::AreEqual(ret, 0);
         }
-  };
-=======
+    
         TEST_METHOD(test_nat_rebinding)
         {
             int ret = nat_rebinding_test();
@@ -515,5 +513,4 @@
             Assert::AreEqual(ret, 0);
         }
     };
->>>>>>> 5b08ab25
 }