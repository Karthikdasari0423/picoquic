cmake_minimum_required(VERSION 2.8.11)
cmake_policy(SET CMP0003 NEW)

project(picoquic)

set(CMAKE_C_STANDARD 11)

# FIND_PACKAGE(PkgConfig REQUIRED)

set(CMAKE_C_FLAGS "-std=c99 -Wall -O2 -g ${CC_WARNING_FLAGS} ${CMAKE_C_FLAGS}")

if(DISABLE_DEBUG_PRINTF)
    set(CMAKE_C_FLAGS "-DDISABLE_DEBUG_PRINTF ${CMAKE_C_FLAGS}")
endif()

<<<<<<< HEAD
INCLUDE_DIRECTORIES(picoquic picoquictest ../picotls/include
    ${PICOTLS_INCLUDE_DIR})

SET(PICOQUIC_LIBRARY_FILES
    picoquic/cubic.c
=======
set(PICOQUIC_LIBRARY_FILES
>>>>>>> a52c43dc
    picoquic/fnv1a.c
    picoquic/frames.c
    picoquic/http0dot9.c
    picoquic/intformat.c
    picoquic/logger.c
    picoquic/newreno.c
    picoquic/packet.c
    picoquic/picohash.c
    picoquic/picosocks.c
    picoquic/picosplay.c
    picoquic/quicctx.c
    picoquic/sacks.c
    picoquic/sender.c
    picoquic/spinbit.c
    picoquic/ticket_store.c
    picoquic/tls_api.c
    picoquic/transport.c
    picoquic/util.c
)

set(PICOQUIC_TEST_LIBRARY_FILES
    picoquictest/ack_of_ack_test.c
    picoquictest/cleartext_aead_test.c
    picoquictest/cnx_creation_test.c
    picoquictest/float16test.c
    picoquictest/fnv1atest.c
    picoquictest/hashtest.c
    picoquictest/http0dot9test.c
    picoquictest/intformattest.c
    picoquictest/parseheadertest.c
    picoquictest/pn2pn64test.c
    picoquictest/sacktest.c
    picoquictest/skip_frame_test.c
    picoquictest/sim_link.c
    picoquictest/socket_test.c
    picoquictest/splay_test.c
    picoquictest/stream0_frame_test.c
    picoquictest/stresstest.c
    picoquictest/ticket_store_test.c
    picoquictest/tls_api_test.c
    picoquictest/transport_param_test.c
)

set(CMAKE_MODULE_PATH "${CMAKE_CURRENT_SOURCE_DIR}/cmake")
find_package(PTLS REQUIRED)
message(STATUS "picotls/include: ${PTLS_INCLUDE_DIRS}" )
message(STATUS "picotls libraries: ${PTLS_LIBRARIES}" )

find_package(OpenSSL )
message(STATUS "root: ${OPENSSL_ROOT_DIR}")
message(STATUS "OpenSSL_VERSION: ${OPENSSL_VERSION}")
message(STATUS "OpenSSL_INCLUDE_DIR: ${OPENSSL_INCLUDE_DIR}")
message(STATUS "OpenSSL_LIBRARIES: ${OPENSSL_LIBRARIES}")

include_directories(picoquic picoquictest
    ${PTLS_INCLUDE_DIRS} ${OPENSSL_INCLUDE_DIR})

add_library(picoquic-core
    ${PICOQUIC_LIBRARY_FILES}
)

add_executable(picoquicdemo picoquicfirst/picoquicdemo.c
                            picoquicfirst/getopt.c )
target_link_libraries(picoquicdemo picoquic-core
    ${PTLS_LIBRARIES}
    ${OPENSSL_LIBRARIES}
    ${CMAKE_DL_LIBS}
)

add_executable(picoquic_ct picoquic_t/picoquic_t.c
 ${PICOQUIC_TEST_LIBRARY_FILES} )
target_link_libraries(picoquic_ct picoquic-core
    ${PTLS_LIBRARIES}
    ${OPENSSL_LIBRARIES}
    ${CMAKE_DL_LIBS}
)

set(TEST_EXES picoquic_ct)

# get all project files for formatting
file(GLOB_RECURSE CLANG_FORMAT_SOURCE_FILES *.c *.h)

# Adds clangformat as target that formats all source files
add_custom_target(
    clangformat
    COMMAND clang-format
    -style=Webkit
    -i
    ${CLANG_FORMAT_SOURCE_FILES}
)<|MERGE_RESOLUTION|>--- conflicted
+++ resolved
@@ -13,15 +13,7 @@
     set(CMAKE_C_FLAGS "-DDISABLE_DEBUG_PRINTF ${CMAKE_C_FLAGS}")
 endif()
 
-<<<<<<< HEAD
-INCLUDE_DIRECTORIES(picoquic picoquictest ../picotls/include
-    ${PICOTLS_INCLUDE_DIR})
-
-SET(PICOQUIC_LIBRARY_FILES
-    picoquic/cubic.c
-=======
 set(PICOQUIC_LIBRARY_FILES
->>>>>>> a52c43dc
     picoquic/fnv1a.c
     picoquic/frames.c
     picoquic/http0dot9.c
