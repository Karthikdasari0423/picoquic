/*
* Author: Christian Huitema
* Copyright (c) 2019, Private Octopus, Inc.
* All rights reserved.
*
* Permission to use, copy, modify, and distribute this software for any
* purpose with or without fee is hereby granted, provided that the above
* copyright notice and this permission notice appear in all copies.
*
* THIS SOFTWARE IS PROVIDED BY THE COPYRIGHT HOLDERS AND CONTRIBUTORS "AS IS" AND
* ANY EXPRESS OR IMPLIED WARRANTIES, INCLUDING, BUT NOT LIMITED TO, THE IMPLIED
* WARRANTIES OF MERCHANTABILITY AND FITNESS FOR A PARTICULAR PURPOSE ARE
* DISCLAIMED. IN NO EVENT SHALL Private Octopus, Inc. BE LIABLE FOR ANY
* DIRECT, INDIRECT, INCIDENTAL, SPECIAL, EXEMPLARY, OR CONSEQUENTIAL DAMAGES
* (INCLUDING, BUT NOT LIMITED TO, PROCUREMENT OF SUBSTITUTE GOODS OR SERVICES;
* LOSS OF USE, DATA, OR PROFITS; OR BUSINESS INTERRUPTION) HOWEVER CAUSED AND
* ON ANY THEORY OF LIABILITY, WHETHER IN CONTRACT, STRICT LIABILITY, OR TORT
* (INCLUDING NEGLIGENCE OR OTHERWISE) ARISING IN ANY WAY OUT OF THE USE OF THIS
* SOFTWARE, EVEN IF ADVISED OF THE POSSIBILITY OF SUCH DAMAGE.
*/

#include "picoquic_internal.h"
#include <stdlib.h>
#include <string.h>
#include "cc_common.h"
#include "picoquic_utils.h"

#ifdef BBRExperiment
#define BBRExpGate(ctx, test, action) { if (ctx->exp_flags.test) action; }
#define BBRExpTest(ctx, test) ( (ctx)->exp_flags.test )
#else
#define BBRExpGate(ctx, test, action) {}
#define BBRExpTest(ctx, test) (1)
#endif

#define RTTJitterBuffer On
#define RTTJitterBufferStartup On
#define RTTJitterBufferProbe On

/*
Implementation of the BBR3 algorithm, tuned for Picoquic.
Based on https://datatracker.ietf.org/doc/html/draft-cardwell-iccrg-bbr-congestion-control-02,
which describes BBR2 but incorporates the "bug fixes" that
differentiate BBR3 from BBR2.

Early testing showed that BBR startup phase requires several more RTT
than the Hystart process used in modern versions of Reno or Cubic. BBR
only ramps up the data rate after the first bandwidth measurement is
available, 2*RTT after start, while Reno or Cubic start ramping up
after just 1 RTT. BBR only exits startup if three consecutive RTT
pass without significant BW measurement increase, which not only
adds delay but also creates big queues as data is sent at 2.77 times
the bottleneck rate. This is a tradeoff: longer search for bandwidth in
slow start is less likely to stop too early because of transient
issues, but one high bandwidth and long delay links this translates
to long delays and a big batch of packet losses.

This BBR implementation addresses these issues by switching to
Hystart instead of startup if the RTT is above the Reno target of
250 ms. 
*/

/* Reaction to losses and ECN
* 
* TODO: port the BBRv1 code.
 */

/*
* Handling of suspension
* 
* Suspension is handled "almost" as specified in BBRv3. On an RTO (or PTO)
* timer, the "revovery" and "pto" flags are set, and the CWIN is reduced
* to "bytes in transit + 1 packet". If a second timer occurs, the
* CWIN is progressively reduced to 1 packet.
* 
* The code exits the PTO situation if the packet that triggered the PTO
* is acknowledged -- or if a later packet is acknowledged. The flags are reset,
* the old version of the CWIN is restored, and BBR re-enters "startup" mode.
* TODO: remember the prior bandwidth, and use the "BDP seed" mechanism to
* accelerate the start-up phase.
*/

typedef enum {
    picoquic_bbr_alg_startup = 0,
    picoquic_bbr_alg_drain,
    /* picoquic_bbr_alg_probe_bw, */
    picoquic_bbr_alg_probe_bw_down,
    picoquic_bbr_alg_probe_bw_cruise,
    picoquic_bbr_alg_probe_bw_refill,
    picoquic_bbr_alg_probe_bw_up,
    picoquic_bbr_alg_probe_rtt,
    picoquic_bbr_alg_startup_long_rtt,
    picoquic_bbr_alg_startup_resume
} picoquic_bbr_alg_state_t;

typedef enum {
    picoquic_bbr_acks_probe_starting = 0,
    picoquic_bbr_acks_probe_stopping,
    picoquic_bbr_acks_refilling,
    picoquic_bbr_acks_probe_feedback,
} picoquic_bbr_ack_phase_t;

/* Constants in BBRv3 */
#define BBRPacingMarginPercent 1 /* discount factor of 1% used to scale BBR.bw to produce BBR.pacing_rate */




#define BBRLossThresh 0.2 /* maximum tolerated packet loss (default: 20%) */
#define BBRBeta 0.7 /* Multiplicative decrease on packet loss (default: 0.7) */
#define BBRHeadroom 0.15 /* Realive amount of headroom left for other flows. (default: 0.15). (Erroneously set to 0.85 in draft-bbr-02) */
#define BBRMinPipeCwnd 4 /* Default to 4*SMSS, i.e, 4*PMTU */

#define BBRMaxBwFilterLen 2 /* record bw_max for previous cycle and for this one */
#define BBRExtraAckedFilterLen 10 /* to compute the extra acked parameter */

#define BBRMinRTTFilterLen 10000000 /* Length of min rtt filter -- 10 seconds. */
#define BBRRTTJitterBufferLen 7 /* Number of RTT amples retained to filter out jitter */
#define BBRProbeRTTCwndGain 0.5
#define BBRProbeRTTDuration 200000 /* 200msec, 200000 microsecs */
#define BBRProbeRTTInterval 5000000 /* 5 seconds */

#define BBRStartupPacingGain 2.77 /* constant, 4*ln(2), approx 2.77 */
#define BBRStartupCwndGain 2.0 /* constant */
#define BBRStartupIncreaseThreshold 1.25

#define BBRStartupResumePacingGain 1.25 /* arbitrary */
#define BBRStartupResumeCwndGain 1.25 /* arbitrary */
#define BBRStartupResumeIncreaseThreshold 1.125

#define BBRProbeBwDownPacingGain 0.9
#define BBRProbeBwDownCwndGain 2.0
#define BBRProbeBwCruisePacingGain 1.0
#define BBRProbeBwCruiseCwndGain 2.0
#define BBRProbeBwRefillPacingGain 1.0
#define BBRProbeBwRefillCwndGain 2.0
#define BBRProbeBwUpPacingGain 1.25
#define BBRProbeBwUpCwndGain 2.25

#define BBRAppLimitedRoundsThreshold 3

#define BBRMinRttMarginPercent 5 /* Margin factor of 20% for avoiding firing RTT Probe too often */
#define BBRLongRttThreshold 250000

#define BBRExcessiveEcnCE 0.2

typedef struct st_picoquic_bbr_state_t {
    /* Algorithm state: */
    picoquic_bbr_alg_state_t state;
    uint64_t round_start_pn;
    int round_count;
    int rounds_since_probe;
    unsigned int round_start : 1;
    uint64_t next_round_delivered; /* packet delivered value at end of round trip */
    /* Output */
    //uint64_t cwnd; /* new in BBRv3 */
    double pacing_rate;
    uint64_t send_quantum;
    uint64_t prior_cwnd;
    /* Pacing state */
    double pacing_gain;
    uint64_t next_departure_time; /* earliest departure time of next packet, per pacing conditions -- new in BBRv3 */
    /* CWND state */
    double cwnd_gain;
    unsigned int packet_conservation : 1; /* whether BBR is using conservation dynamics */
    /*  Data Rate parameters: */
    uint64_t max_bw; /* windowed maximum recent bandwidth sample -- new in BBRv3 */
    uint64_t bw_hi; /* long term maximum -- new in BBRv3 */
    uint64_t bw_lo; /* short term maximum -- new in BBRv3 */
    uint64_t bw; /* max bw for current cycle, min(max_bw, bw_hi, bw_lo) -- new in BBRv3 */

    /* RTT parameters */
    uint64_t min_rtt; /* minimum RTT measured over last 10sec */
#ifdef RTTJitterBuffer
    uint64_t rtt_jitter_buffer[BBRRTTJitterBufferLen];
    uint64_t rtt_jitter_cycle;
    uint64_t rtt_short_term_min;
    uint64_t rtt_short_term_max;
    uint64_t last_rtt_sample_stamp;
    int nb_rtt_excess;
#endif
    /* Data volume parameters:*/
    uint64_t bdp; /* estimate of path BDP, bw* min_rtt  -- new part of state in BBRv3 */
    uint64_t extra_acked; /* estimate of ack aggregation on path -- new in BBRv3 */
    uint64_t offload_budget; /* data necessary for using TSO / GSO(or LRO, GRO) -- new in BBRv3 */
    uint64_t max_inflight; /* data necessary to fully use link, f(bdp, extra_acked, offload_budget, BBRMinPipeCwnd)  -- new in BBRv3 */
    uint64_t inflight_hi; /* long term maximum inflight -- when packet losses are observed -- new in BBRv3 */
    uint64_t inflight_lo; /* short term maximum, generally lower than inflight_hi -- new in BBRv3 */

    /* State for responding to congestion: */
    uint64_t bw_latest; /* 1 roundtrip max of delivered bw  -- new in BBRv3 */
    uint64_t inflight_latest; /* 1 roundtrip max of delivered volume -- new in BBRv3 */

    /* Estimate max_bw */
    uint64_t MaxBwFilter[BBRMaxBwFilterLen]; /* filter tracking maximum of ack.delivery_rate, for estimate max_bw -- new in BBRv3 */
    unsigned int cycle_count; /* for estimating max_bw filter, rotating it. */

    /* estimate extra acked */
    uint64_t extra_acked_interval_start; /* start of interval for which extra acked is tracked,  -- new in BBRv3 */
    uint64_t extra_acked_delivered; /* data delivered since BBR.extra_acked_interval_start,  -- new in BBRv3 */
    uint64_t ExtraACKedFilter[BBRExtraAckedFilterLen]; /* max filter tracking aggregation, -- new in BBRv3 */

    /* startup parameters (only used in startup state) */
    unsigned int filled_pipe : 1;
    uint64_t full_bw; /* baseline max_bw if filled_pipe is true */
    int full_bw_count; /* nb non-app-limited round trips without large increase of full_bw */

    /* probertt parameters */
    uint64_t min_rtt_stamp; /* when last min_rtt was obtained. -- new name in BBRv3 */
    uint64_t probe_rtt_min_delay; /* rtt sample in last interval */
    uint64_t probe_rtt_min_stamp; /* time when probe_rtt_min_delay was obtained */
    uint64_t probe_rtt_done_stamp;
    uint64_t min_rtt_margin; /* Margin of error for min RTT, to avoid spurious expiry of probe RTT timer. */
    unsigned int probe_rtt_expired; /* indicates whether min rtt is due for a refresh */
    unsigned int probe_rtt_round_done;
    unsigned int idle_restart : 1;
    unsigned int path_is_app_limited : 1;

    /* probe BW parameters */
    unsigned int probe_probe_bw_quickly : 1;
    uint64_t bw_probe_wait;
    uint64_t bw_probe_ceiling; /* If bandwidth grows more than ceiling in probe_bw states, redo startup */
    uint64_t cycle_stamp;
    uint32_t rounds_since_bw_probe;
    uint32_t bw_probe_up_cnt;
    uint32_t bw_probe_up_rounds;
    uint32_t bw_probe_samples;
    uint64_t bw_probe_up_acks;
    picoquic_bbr_ack_phase_t ack_phase;
#ifdef RTTJitterBuffer
    /* Management of RTT checks */
    unsigned int rtt_too_high_in_round : 1;
#endif
    /* Management of packet losses and recovery */
    unsigned int loss_in_round : 1;
    unsigned int loss_round_start : 1;
    uint64_t loss_round_delivered;

    unsigned int is_in_recovery;
    unsigned int is_pto_recovery;
    uint64_t recovery_packet_number;
    uint64_t recovery_delivered;

    /* Management of lost feedback */
    unsigned int is_handling_lost_feedback : 1;
    uint64_t cwin_before_lost_feedback;

    /* Management of App limited and transition */
    int app_limited_round_count;
    int app_limited_this_round;

    /* Management of ECN marks */
    uint64_t ecn_ect1_last_round;
    uint64_t ecn_ce_last_round;
    double ecn_alpha;

    /* Per connection random state.*/
    uint64_t random_context;

    /* manage startup long_rtt */
    picoquic_min_max_rtt_t rtt_filter;
    uint64_t bdp_seed;
    unsigned int probe_bdp_seed;
    
    /* Experimental extensions, may or maynot be a good idea. */
    uint64_t wifi_shadow_rtt; /* Shadow RTT used for wifi connections. */
    double quantum_ratio; /* allow application to use a different default than 0.1% of bandwidth (or 1ms of traffic) */
#ifdef BBRExperiment
    /* Control flags for BBR improvements */
    bbr_exp exp_flags;
#endif

} picoquic_bbr_state_t;

/* BBR v3 assumes that there is state associated with the acknowledgements.
 * BBR assumes that upon reception of an ACK the code immediately
 * schedule transmission of packets that are deemed lost (code was
 * modifed to do that).
 * 
 * From draft-cheng-iccrg-delivery-rate-estimation:
 * data_acked = C.delivered - P.delivered
 *            = path->delivered - packet->delivered_prior;
 * ack_elapsed = C.delivered_time - P.delivered_time
 *            = current_time - packet->delivered_time_prior
 * ack_rate = data_acked / ack_elapsed
 * 
 * ack_elapsed is NOT equal to rtt_sample, because packet->delivered_time_prior
 * may be lower than packet->send_time.
 * 
 * The ack rate is imprecise, because of ACK compression, etc. The Cheng draft
 * suggests:
 * - Define "P.first_sent_time" as the time of the first send in a flight of data,
 * - and "P.sent_time" as the time the final send in that flight of data
 *   (the send that transmits packet "P").
 * The elapsed time for sending the flight is:
 * send_elapsed = (P.sent_time - P.first_sent_time)
 *               = packet->send_time - packet->delivered_sent_prior
 * The delay to receive packets should never be larger than the send rate,
 * so we can use a filter:
 *   delivery_elapsed = max(ack_elapsed, send_elapsed)
 *   delivery_rate = data_acked / delivery_elapsed
 *
 */
typedef struct st_bbr_per_ack_state_t {
    uint64_t delivered; /* volume delivered between acked packet and current time */
    uint64_t delivery_rate;  /* delivery rate sample when packet was just acked. */
    uint64_t rtt_sample;
    uint64_t newly_acked; /* volume of data acked by current ack */
    uint64_t newly_lost; /* volume of data marked lost on ack received */
    uint64_t tx_in_flight; /* estimate of in flight data at the time the packet was sent. */
    uint64_t lost; /* volume lost between transmission of packet and arrival of ACK */
    /* Tracking of ECN */
    uint64_t ecn_ce;
    double ecn_frac;
    double ecn_alpha;
    /* Part of "RS" struct */
    unsigned int is_app_limited : 1; /* App marked limited at time of ACK? */
    unsigned int is_cwnd_limited : 1;
} bbr_per_ack_state_t;

/* Forward definition of key functions */
static int IsInAProbeBWState(picoquic_bbr_state_t* bbr_state);
static int BBRIsProbingBW(picoquic_bbr_state_t* bbr_state);
static void BBREnterProbeBW(picoquic_bbr_state_t* bbr_state, picoquic_path_t* path_x, uint64_t current_time);
static void BBREnterDrain(picoquic_bbr_state_t* bbr_state, picoquic_path_t* path_x, uint64_t current_time);
#if 0
static void BBRHandleRestartFromIdle(picoquic_bbr_state_t* bbr_state, picoquic_path_t* path_x, uint64_t current_time);
#endif
static void BBREnterProbeBW(picoquic_bbr_state_t* bbr_state, picoquic_path_t* path_x, uint64_t current_time);
static void BBRStartProbeBW_DOWN(picoquic_bbr_state_t* bbr_state, picoquic_path_t * path_x, uint64_t current_time);
static void BBRStartProbeBW_CRUISE(picoquic_bbr_state_t* bbr_state);
static void BBRStartProbeBW_REFILL(picoquic_bbr_state_t* bbr_state, picoquic_path_t * path_x);
static void BBREnterStartup(picoquic_bbr_state_t* bbr_state, picoquic_path_t* path_x);
static void BBRReEnterStartup(picoquic_bbr_state_t* bbr_state, picoquic_path_t* path_x, uint64_t current_time);
static void BBRCheckStartupHighLoss(picoquic_bbr_state_t* bbr_state, picoquic_path_t* path_x, bbr_per_ack_state_t* rs);
static void BBRUpdateRound(picoquic_bbr_state_t* bbr_state, picoquic_path_t* path_x);
static void BBRStartRound(picoquic_bbr_state_t* bbr_state, picoquic_path_t* path_x);
static void BBRSetRsFromAckState(picoquic_path_t* path_x, picoquic_per_ack_state_t* ack_state, bbr_per_ack_state_t* rs);
static int IsInflightTooHigh(picoquic_bbr_state_t* bbr_state, picoquic_path_t * path_x, bbr_per_ack_state_t* rs);
static void BBRHandleInflightTooHigh(picoquic_bbr_state_t* bbr_state, picoquic_path_t * path_x, bbr_per_ack_state_t* rs, uint64_t current_time);
static uint64_t BBRTargetInflight(picoquic_bbr_state_t* bbr_state, picoquic_path_t * path_x);
static void BBRInitRoundCounting(picoquic_bbr_state_t* bbr_state, picoquic_path_t* path_x);
static void BBRCheckProbeRTT(picoquic_bbr_state_t* bbr_state, picoquic_path_t* path_x, bbr_per_ack_state_t* rs, uint64_t current_time);
static void BBRUpdateMaxBw(picoquic_bbr_state_t* bbr_state, picoquic_path_t* path_x, bbr_per_ack_state_t* rs);
static void BBRInitPacingRate(picoquic_bbr_state_t* bbr_state, picoquic_path_t* path_x);
static void BBRResetCongestionSignals(picoquic_bbr_state_t* bbr_state);
static void BBRResetLowerBounds(picoquic_bbr_state_t* bbr_state);
static uint64_t BBRInflightWithBw(picoquic_bbr_state_t* bbr_state, picoquic_path_t* path_x, double gain, uint64_t bw);
static void BBRUpdateMaxInflight(picoquic_bbr_state_t* bbr_state, picoquic_path_t* path_x);
static uint64_t BBRInflightWithHeadroom(picoquic_bbr_state_t* bbr_state, picoquic_path_t* path_x);
static uint64_t BBRBDPMultiple(picoquic_bbr_state_t* bbr_state, picoquic_path_t* path_x, double gain);
static void BBRAdaptUpperBounds(picoquic_bbr_state_t* bbr_state, picoquic_path_t* path_x, bbr_per_ack_state_t* rs, uint64_t current_time);
static int InLossRecovery(picoquic_bbr_state_t* bbr_state);
static int BBRHasElapsedInPhase(picoquic_bbr_state_t* bbr_state, uint64_t interval, uint64_t current_time);
#ifdef RTTJitterBuffer
static void BBRUpdateRTTJitterBuffer(picoquic_bbr_state_t* bbr_state, bbr_per_ack_state_t* rs, uint64_t current_time);
static void BBRResetRTTJitterBuffer(picoquic_bbr_state_t* bbr_state, uint64_t rtt_init_value, uint64_t current_time);
static int IsRTTTooHigh(picoquic_bbr_state_t* bbr_state);
#endif
/* Init processes for BBRv3 */

/* Windowed max filter.
* Several parts of the BBR algorithm use "filters":
* MaxBwFilter[BBRMaxBwFilterLen]: max delivery rate during the last two cycles.
* In the simple case, the value is updated at the end of the cycle (?)
 */

uint64_t update_windowed_max_filter(uint64_t* filter, uint64_t v, unsigned int cycle, unsigned int filterLen)
{
    if (filter[cycle % filterLen] < v) {
        filter[cycle % filterLen] = v;
    }
    for (unsigned int i = 0; i < filterLen; i++) {
        if (filter[i] > v) {
            v = filter[i];
        }
    }
    return v;
}

void start_windowed_max_filter_period(uint64_t* filter, unsigned int cycle, unsigned int filterLen)
{
    filter[cycle % filterLen] = 0;
}

uint64_t update_windowed_min_filter(uint64_t* filter, uint64_t v, unsigned int cycle, unsigned int filterLen)
{
    filter[cycle % filterLen] = v;
    for (unsigned int i = 0; i < filterLen; i++) {
        if (filter[i] < v) {
            v = filter[i];
        }
    }
    return v;
}


/* Init per connection random state.
* Should be initialized to a constant when running in test, to
* something unique when running in production. We do that by
* mixing:
* - the "current time", which is constant in tests but varies in production,
* - the connection type, 1 for client, 0 for server, so that even in tests
*   server and clients use different seeds,
* - the path unique number, so that different paths will use different seeds,
*   even in tests.
*/
static void BBRInitRandom(picoquic_bbr_state_t* bbr_state, picoquic_path_t* path_x, uint64_t current_time)
{
    uint64_t random_context = 0xfedcba9876543210ull;
    random_context ^= current_time;
    if (path_x->cnx->client_mode) {
        random_context += 0x0123456789abcdefull;
    }
    if (path_x->unique_path_id > 0 && path_x->unique_path_id != UINT64_MAX) {
        random_context *= (path_x->unique_path_id + 1);
    }
    bbr_state->random_context = random_context;
}

static void BBRInitFullPipe(picoquic_bbr_state_t* bbr_state)
{
    bbr_state->filled_pipe = 0;
    bbr_state->full_bw = 0;
    bbr_state->full_bw_count = 0;
}

/* Initialization of the BBR state */
static void BBROnInit(picoquic_bbr_state_t* bbr_state, picoquic_path_t* path_x, uint64_t current_time)
{
    /* TODO:
    init_windowed_max_filter(filter = BBR.MaxBwFilter, value = 0, time = 0)
    */
    memset(bbr_state, 0, sizeof(picoquic_bbr_state_t));
    BBRInitRandom(bbr_state, path_x, current_time);
    /* If RTT was already sampled, use it, other wise set min RTT to infinity */
    if (path_x->smoothed_rtt == PICOQUIC_INITIAL_RTT
        && path_x->rtt_variant == 0) {
        bbr_state->min_rtt = UINT64_MAX;
    }
    else {
        bbr_state->min_rtt = path_x->smoothed_rtt;
    }
#ifdef RTTJitterBuffer
    BBRResetRTTJitterBuffer(bbr_state, bbr_state->min_rtt, current_time);
#endif
    bbr_state->probe_rtt_min_stamp = current_time;
    bbr_state->probe_rtt_min_delay = bbr_state->min_rtt;
    bbr_state->min_rtt_stamp = current_time;
    bbr_state->extra_acked_interval_start = current_time;
    bbr_state->extra_acked_delivered = 0;
    /* Support for the wifi_shadow_rtt hack */
    bbr_state->wifi_shadow_rtt = path_x->cnx->quic->wifi_shadow_rtt;

#ifdef BBRExperiment
    /* Support for BBR Experiment */
    bbr_state->exp_flags = path_x->cnx->quic->bbr_exp_flags;
#endif
    /* Support for experimenting with the send_quantum ratio */
    bbr_state->quantum_ratio = path_x->cnx->quic->bbr_quantum_ratio;
    if (bbr_state->quantum_ratio == 0) {
        bbr_state->quantum_ratio = 0.001;
    }

    BBRResetCongestionSignals(bbr_state);
    BBRResetLowerBounds(bbr_state);
    BBRInitRoundCounting(bbr_state, path_x);
    BBRInitFullPipe(bbr_state);
    BBRInitPacingRate(bbr_state, path_x);
    BBREnterStartup(bbr_state, path_x);
}

static void picoquic_bbr_reset(picoquic_bbr_state_t* bbr_state, picoquic_path_t* path_x, uint64_t current_time)
{
    BBROnInit(bbr_state, path_x, current_time);
}

static void picoquic_bbr_init(picoquic_cnx_t * cnx, picoquic_path_t* path_x, uint64_t current_time)
{
    /* Initialize the state of the congestion control algorithm */
    picoquic_bbr_state_t* bbr_state = (picoquic_bbr_state_t*)malloc(sizeof(picoquic_bbr_state_t));

    path_x->congestion_alg_state = (void*)bbr_state;
    if (bbr_state != NULL) {
        BBROnInit(bbr_state, path_x, current_time);
    }
}

/* End of init processes for BBr v3 */

/* Release the state of the congestion control algorithm */
static void picoquic_bbr_delete(picoquic_path_t* path_x)
{
    if (path_x->congestion_alg_state != NULL) {
        free(path_x->congestion_alg_state);
        path_x->congestion_alg_state = NULL;
    }
}

/* Path model functions */

/* Managing PTO and recovery */
/* Discuss. This is already largely handled by the transport code.
 * How much of this is needed?
 */
static void BBRModulateCwndForRecovery(picoquic_bbr_state_t* bbr_state, picoquic_path_t* path_x, bbr_per_ack_state_t * rs)
{
    if (rs->newly_lost > 0) {
        if (path_x->cwin > rs->newly_lost + path_x->send_mtu) {
            path_x->cwin = path_x->cwin - rs->newly_lost;
        }
        else {
            path_x->cwin = path_x->send_mtu;
        }
    }
    if (bbr_state->packet_conservation && path_x->cwin < (path_x->bytes_in_transit + rs->newly_acked)) {
        path_x->cwin = path_x->bytes_in_transit + rs->newly_acked;
    }
}
  

static void BBRBoundCwndForModel(picoquic_bbr_state_t* bbr_state, picoquic_path_t* path_x)
{
    uint64_t cap = UINT64_MAX;
    if (IsInAProbeBWState(bbr_state) &&
        bbr_state->state != picoquic_bbr_alg_probe_bw_cruise) {
        if (bbr_state->inflight_hi > 0) {
            cap = bbr_state->inflight_hi;
        }
    }
    else if (bbr_state->state == picoquic_bbr_alg_probe_rtt ||
        bbr_state->state == picoquic_bbr_alg_probe_bw_cruise) {
        cap = BBRInflightWithHeadroom(bbr_state, path_x);
    }

    /* apply inflight_lo (possibly infinite): */
    if (cap > bbr_state->inflight_lo) {
        cap = bbr_state->inflight_lo;
    }
    if (cap < BBRMinPipeCwnd * path_x->send_mtu) {
        cap = BBRMinPipeCwnd * path_x->send_mtu;
    }
    if (path_x->cwin > cap) {
        path_x->cwin = cap;
    }
}

static uint64_t BBRProbeRTTCwnd(picoquic_bbr_state_t* bbr_state, picoquic_path_t* path_x)
{
    uint64_t probe_rtt_cwnd = BBRBDPMultiple( bbr_state, path_x, BBRProbeRTTCwndGain);
    if (probe_rtt_cwnd < BBRMinPipeCwnd * path_x->send_mtu) {
        probe_rtt_cwnd = BBRMinPipeCwnd * path_x->send_mtu;
    }
    return probe_rtt_cwnd;
}

static void BBRBoundCwndForProbeRTT(picoquic_bbr_state_t* bbr_state, picoquic_path_t* path_x)
{
    if (bbr_state->state == picoquic_bbr_alg_probe_rtt) {
        uint64_t cap = BBRProbeRTTCwnd(bbr_state, path_x);
        if (path_x->cwin > cap) {
            path_x->cwin = cap;
        }
    }
}

static void BBRSetCwnd(picoquic_bbr_state_t* bbr_state, picoquic_path_t* path_x, bbr_per_ack_state_t * rs)
{
    BBRUpdateMaxInflight(bbr_state, path_x);
    /* TODO: check whether this should be done in every state */
    BBRModulateCwndForRecovery(bbr_state, path_x, rs);
    if (!bbr_state->packet_conservation) {
        if (bbr_state->filled_pipe) {
            path_x->cwin += rs->newly_acked;
            if (path_x->cwin > bbr_state->max_inflight) {
                path_x->cwin = bbr_state->max_inflight;
            }
        }
        else if (bbr_state->state == picoquic_bbr_alg_startup_resume &&
            bbr_state->bdp_seed > path_x->cwin) {
            path_x->cwin = bbr_state->bdp_seed;
        }
        else if (path_x->cwin < bbr_state->max_inflight || path_x->delivered < PICOQUIC_CWIN_INITIAL) {
            path_x->cwin = path_x->cwin+ rs->newly_acked;
        }
        if (path_x->cwin < BBRMinPipeCwnd * path_x->send_mtu) {
            path_x->cwin = BBRMinPipeCwnd * path_x->send_mtu;
        }
    }
    BBRBoundCwndForProbeRTT(bbr_state, path_x);
    BBRBoundCwndForModel(bbr_state, path_x);
}


static uint64_t BBRSaveCwnd(picoquic_bbr_state_t* bbr_state, picoquic_path_t* path_x)
{

    if ( !InLossRecovery(bbr_state) && bbr_state->state != picoquic_bbr_alg_probe_rtt) {
        return path_x->cwin;
    }
    else {
        if (bbr_state->prior_cwnd > path_x->cwin) {
            return bbr_state->prior_cwnd;
        }
        else {
            return path_x->cwin;
        }
    }
}

static uint64_t BBRRestoreCwnd(picoquic_bbr_state_t* bbr_state, picoquic_path_t* path_x)
{
    if (bbr_state->prior_cwnd > path_x->cwin) {
        return bbr_state->prior_cwnd;
    }
    else {
        return path_x->cwin;
    }
}

/* 
* Entering recovery sets the "packet_conservation" bit on.
* It is reset to 0 after one round trip. 
 */
static void BBROnEnterFastRecovery(picoquic_bbr_state_t* bbr_state, picoquic_path_t* path_x, bbr_per_ack_state_t * rs)
{
    bbr_state->prior_cwnd = BBRSaveCwnd(bbr_state, path_x);
    uint64_t additional_cwnd = path_x->send_mtu;
    if (rs->newly_acked > additional_cwnd) {
        additional_cwnd = rs->newly_acked;
    }
    path_x->cwin = path_x->bytes_in_transit + additional_cwnd;
    bbr_state->recovery_packet_number = picoquic_cc_get_sequence_number(path_x->cnx, path_x);
    bbr_state->packet_conservation = 1;
    bbr_state->is_in_recovery = 1;
    bbr_state->is_pto_recovery = 0;
    bbr_state->recovery_delivered = path_x->delivered;
}

/* Handling of the "lost feedback" state.
 */
static void BBREnterLostFeedback(picoquic_bbr_state_t* bbr_state, picoquic_path_t* path_x)
{
    if ((IsInAProbeBWState(bbr_state) || bbr_state->state == picoquic_bbr_alg_drain) &&
        !bbr_state->is_handling_lost_feedback &&
        path_x->cnx->cnx_state == picoquic_state_ready) {
        /* Remembering the old cwin, so the state can be restored when the
        * condition is lifted. */
        bbr_state->cwin_before_lost_feedback = path_x->cwin;
        /* setting the congestion window to exactly the bytes in transit, thus
         * preventing any further transmission until the condition is lifted */
        path_x->cwin = path_x->bytes_in_transit;
        bbr_state->is_handling_lost_feedback = 1;
    }
}

static void BBRExitLostFeedback(picoquic_bbr_state_t* bbr_state, picoquic_path_t* path_x)
{
    if (bbr_state->is_handling_lost_feedback) {
        path_x->cwin = bbr_state->cwin_before_lost_feedback;
        bbr_state->is_handling_lost_feedback = 0;
    }
}

/* In picoquic, the arrival of an RTO maps to a "timer based" packet loss.
* Question: do we want this on a loss signal, or simply when observing
* loss data in ack notification?
 */
static void BBROnEnterRTO(picoquic_bbr_state_t* bbr_state, picoquic_path_t* path_x, uint64_t lost_packet_number)
{
    if (!bbr_state->is_in_recovery) {
        bbr_state->prior_cwnd = BBRSaveCwnd(bbr_state, path_x);
        bbr_state->is_in_recovery = 1;
    }
    if (!bbr_state->is_pto_recovery) {
        path_x->cwin = path_x->bytes_in_transit + path_x->send_mtu;
        bbr_state->recovery_packet_number = lost_packet_number;
        bbr_state->is_pto_recovery = 1;
        bbr_state->recovery_delivered = path_x->delivered;
    }
}

/* Exit loss recovery
* Could be either on end of the recovery period,
* or in the case of PTO if the loss is declared spurious.
*/
static void BBROnExitRecovery(picoquic_bbr_state_t* bbr_state, picoquic_path_t* path_x, uint64_t current_time)
{
    if (bbr_state->is_in_recovery) {
        path_x->bandwidth_estimate_max = 0;
        path_x->cwin = BBRRestoreCwnd(bbr_state, path_x);
        bbr_state->recovery_packet_number = UINT64_MAX;
        bbr_state->packet_conservation = 0;

        if (bbr_state->is_pto_recovery && BBRExpTest(bbr_state, do_handle_suspension)) {
            /* TODO:
             * we should try to enter startup with a high enough BW. However, 
             * simple attempts to restore the BW parameters have proven ineffective.
             */
            BBRReEnterStartup(bbr_state, path_x, current_time);
        }
        else if(bbr_state->state == picoquic_bbr_alg_probe_bw_up) {
            /* Perform same processing as after encountering a high loss */
            BBRStartProbeBW_DOWN(bbr_state, path_x, current_time);
        }
        bbr_state->recovery_delivered = path_x->delivered;
        bbr_state->is_in_recovery = 0;
        bbr_state->is_pto_recovery = 0;
        /* Reset the RTT time stamp, to avoid going into probe RTT during loss events */
        bbr_state->probe_rtt_min_stamp = current_time;
        bbr_state->min_rtt_stamp = current_time;
    }
}

static void BBROnSpuriousLoss(picoquic_bbr_state_t* bbr_state, picoquic_path_t* path_x, uint64_t lost_packet_number, uint64_t current_time)
{
    if (bbr_state->recovery_packet_number <= lost_packet_number && bbr_state->is_pto_recovery) {
        BBROnExitRecovery(bbr_state, path_x, current_time);
    }
}

static int InLossRecovery(picoquic_bbr_state_t* bbr_state)
{
    return (bbr_state->is_in_recovery);
}

static void BBRCheckRecovery(picoquic_bbr_state_t* bbr_state, picoquic_path_t* path_x, bbr_per_ack_state_t* rs, uint64_t current_time)
{
    if (InLossRecovery(bbr_state)) {
        /* Exit loss recovery if full roundtrip expired */
        if (picoquic_cc_get_ack_number(path_x->cnx, path_x) >= bbr_state->recovery_packet_number) {
            BBROnExitRecovery(bbr_state, path_x, current_time);
        }
    }
    else {
        /* Enter loss recovery if new losses */
        if (IsInflightTooHigh(bbr_state, path_x, rs)) {
            BBROnEnterFastRecovery(bbr_state, path_x, rs);
        }
    }
}

/* Computing the congestion window */
static uint64_t BBRBDPMultipleWithBw(picoquic_bbr_state_t* bbr_state, picoquic_path_t* path_x, double gain, uint64_t bw)
{
    if (bbr_state->min_rtt == UINT64_MAX) {
        return PICOQUIC_CWIN_INITIAL*path_x->send_mtu; /* no valid RTT samples yet */
    }
    bbr_state->bdp = (bw * bbr_state->min_rtt) / 1000000;
    return (uint64_t)(gain * (double)bbr_state->bdp);
}

static uint64_t BBRBDPMultiple(picoquic_bbr_state_t* bbr_state, picoquic_path_t* path_x, double gain)
{
    return BBRBDPMultipleWithBw(bbr_state, path_x, gain, bbr_state->bw);
}

static void BBRUpdateOffloadBudget(picoquic_bbr_state_t* bbr_state)
{
    bbr_state->offload_budget = 3 * bbr_state->send_quantum;
}

static uint64_t BBRQuantizationBudget(picoquic_bbr_state_t* bbr_state, picoquic_path_t* path_x, uint64_t inflight)
{
    BBRUpdateOffloadBudget(bbr_state);
    if (inflight < bbr_state->offload_budget) {
        inflight = bbr_state->offload_budget;
    }
    if (inflight < BBRMinPipeCwnd * path_x->send_mtu) {
        inflight = BBRMinPipeCwnd * path_x->send_mtu;
    }
    if (bbr_state->state == picoquic_bbr_alg_probe_bw_up) {
        inflight += 2*path_x->send_mtu;
    }
    return inflight;
}

static uint64_t BBRInflightWithBw(picoquic_bbr_state_t* bbr_state, picoquic_path_t* path_x, double gain, uint64_t bw)
{
    uint64_t inflight = BBRBDPMultipleWithBw(bbr_state, path_x, gain, bw);
    return BBRQuantizationBudget(bbr_state, path_x, inflight);
}

static uint64_t BBRInflight(picoquic_bbr_state_t* bbr_state, picoquic_path_t* path_x, double gain)
{
    return BBRInflightWithBw(bbr_state, path_x, gain, bbr_state->bw);
}

static void BBRUpdateMaxInflight(picoquic_bbr_state_t* bbr_state, picoquic_path_t* path_x)
{
    /*  The draft mentions here a call to BBRUpdateAggregationBudget(),
    * but does not define that function. Its purpose is apparently to set
    * `extra_acked`, but that variable is computed in
    * BBRUpdateACKAggregation(), which is called as part of 
    * BBRUpdateModelAndState(). There is probably no need to do an extra
    * call here. */
    uint64_t inflight = BBRBDPMultiple(bbr_state, path_x, bbr_state->cwnd_gain);

    inflight += bbr_state->extra_acked;

    if (bbr_state->min_rtt < bbr_state->wifi_shadow_rtt && bbr_state->min_rtt > 0){
        inflight = (uint64_t)(((double)inflight) * ((double)bbr_state->wifi_shadow_rtt) / ((double)bbr_state->min_rtt));
    }
    bbr_state->max_inflight = BBRQuantizationBudget(bbr_state, path_x, inflight);
}

/* Pacing rate functions */
static void BBRInitPacingRate(picoquic_bbr_state_t* bbr_state, picoquic_path_t* path_x)
{
    /* nominal_bandwidth = InitialCwnd / (SRTT ? SRTT : 1ms); */
    uint64_t initial_rtt = PICOQUIC_INITIAL_RTT; /* 1ms */
    if (path_x->smoothed_rtt != PICOQUIC_INITIAL_RTT || path_x->rtt_variant != 0) {
        initial_rtt = path_x->smoothed_rtt;
    }
    double nominal_bandwidth = ((double)(1000000ull * PICOQUIC_CWIN_INITIAL)) / (double)initial_rtt;
    bbr_state->pacing_rate = BBRStartupPacingGain * nominal_bandwidth;
}

static void BBRSetPacingRateWithGain(picoquic_bbr_state_t* bbr_state, double pacing_gain)
{
    double rate = pacing_gain * ((double)(bbr_state->bw * (100 - BBRPacingMarginPercent))) / (double)100;

    if (bbr_state->state == picoquic_bbr_alg_startup_resume &&
        !bbr_state->filled_pipe &&
        bbr_state->bdp_seed > 0) {
        double bdp_rate = (((double)bbr_state->bdp_seed*1000000.0) / (double)bbr_state->min_rtt);
        if (bdp_rate > rate) {
            rate = bdp_rate;
        }
    }

    if (bbr_state->filled_pipe || rate > bbr_state->pacing_rate) {
        bbr_state->pacing_rate = rate;
    }
}

static void  BBRSetPacingRate(picoquic_bbr_state_t* bbr_state)
{
    BBRSetPacingRateWithGain(bbr_state, bbr_state->pacing_gain);
}

static void BBRSetSendQuantum(picoquic_bbr_state_t* bbr_state, picoquic_path_t* path_x)
{
    /* 1.2 Mbps = 150 kBps = 150000Bps  */
    uint64_t floor = 2 * path_x->send_mtu;
    if (bbr_state->pacing_rate < 150000) {
        floor = 1 * path_x->send_mtu;
    }
    /* 1 ms = 1000000us/1000 */
    bbr_state->send_quantum = (uint64_t)(bbr_state->pacing_rate * bbr_state->quantum_ratio); 
    if (bbr_state->send_quantum > 0x10000) {
        bbr_state->send_quantum = 0x10000;
    }
    if (bbr_state->send_quantum < floor) {
        bbr_state->send_quantum = floor;
    }
}


/* Path model functions when not probing for bandwith */
  /* Near start of ACK processing: */
static void BBRUpdateLatestDeliverySignals(picoquic_bbr_state_t* bbr_state, picoquic_path_t* path_x, bbr_per_ack_state_t * rs)
{
    /* BBR.bw_latest = max(BBR.bw_latest, rs.delivery_rate) */
    bbr_state->loss_round_start = 0;
    if (bbr_state->bw_latest < rs->delivery_rate) {
        bbr_state->bw_latest = rs->delivery_rate;
    }
    /* BBR.inflight_latest = max(BBR.inflight_latest, rs.delivered) */
    if (bbr_state->inflight_latest < rs->delivered) {
        bbr_state->inflight_latest = rs->delivered;
    }
    
    uint64_t prior_delivered = path_x->delivered - rs->delivered;
    if (prior_delivered >= bbr_state->loss_round_delivered) {
        bbr_state->loss_round_delivered = path_x->delivered;
        bbr_state->loss_round_start = 1;
    }
}

  /* Near end of ACK processing: */
static void BBRAdvanceLatestDeliverySignals(picoquic_bbr_state_t* bbr_state, bbr_per_ack_state_t * rs) {
    if (bbr_state->loss_round_start) {
        bbr_state->bw_latest = rs->delivery_rate;
        bbr_state->inflight_latest = rs->delivered;
    }
}

static void BBRResetCongestionSignals(picoquic_bbr_state_t* bbr_state)
{
    bbr_state->loss_in_round = 0;
#ifdef RTTJitterBuffer
    bbr_state->rtt_too_high_in_round = 0;
#endif
    bbr_state->bw_latest = 0;
    bbr_state->inflight_latest = 0;
}

/* Handle the first congestion episode in this cycle */
static void BBRInitLowerBounds(picoquic_bbr_state_t* bbr_state, picoquic_path_t* path_x)
{
    if (bbr_state->bw_lo == UINT64_MAX) {
        bbr_state->bw_lo = bbr_state->max_bw;
    }
    if (bbr_state->inflight_lo == UINT64_MAX) {
        bbr_state->inflight_lo = path_x->cwin;
    }
}

/* Adjust model once per round based on loss */
static void BBRLossLowerBounds(picoquic_bbr_state_t* bbr_state)
{
    /* set: bw_lo = max(bw_latest, bw_lo*BBRBeta) */
    bbr_state->bw_lo = (uint64_t)(BBRBeta * (double)bbr_state->bw_lo);
    if (bbr_state->bw_lo < bbr_state->bw_latest) {
        bbr_state->bw_lo = bbr_state->bw_latest;
    }
    /* Set: inflight_lo = max(inflight_latest, BBRBeta * bbr_state->inflight_lo) */
    bbr_state->inflight_lo = (uint64_t)(BBRBeta * (double)bbr_state->inflight_lo);
    if (bbr_state->inflight_lo < bbr_state->inflight_latest) {
        bbr_state->inflight_lo = bbr_state->inflight_latest;
    }
}

/* Once per round-trip respond to congestion */
static void BBRAdaptLowerBoundsFromCongestion(picoquic_bbr_state_t* bbr_state, picoquic_path_t* path_x)
{
    if (BBRIsProbingBW(bbr_state)) {
        return;
    }
#ifdef RTTJitterBufferAdapt
    if (bbr_state->loss_in_round || bbr_state->rtt_too_high_in_round) {
#else
    if (bbr_state->loss_in_round) {
#endif
        BBRInitLowerBounds(bbr_state, path_x);
        BBRLossLowerBounds(bbr_state);
    }
}

/* Update congestion state on every ACK */
static void  BBRUpdateCongestionSignals(picoquic_bbr_state_t* bbr_state, picoquic_path_t* path_x, bbr_per_ack_state_t * rs)
{
    BBRUpdateMaxBw(bbr_state, path_x, rs);
    if (rs->newly_lost > 0) {
        bbr_state->loss_in_round = 1;
    }
#ifdef RTTJitterBufferAdapt
    if (IsRTTTooHigh(bbr_state)) {
        bbr_state->rtt_too_high_in_round = 1;
    }
#endif
    if (!bbr_state->loss_round_start) {
        return;  /* wait until end of round trip */
    }
    BBRAdaptLowerBoundsFromCongestion(bbr_state, path_x);
    bbr_state->loss_in_round = 0;
#ifdef RTTJitterBufferAdapt
    bbr_state->rtt_too_high_in_round = 0;
#endif
}

static void BBRResetLowerBounds(picoquic_bbr_state_t* bbr_state)
{
    bbr_state->bw_lo = UINT64_MAX;
    bbr_state->inflight_lo = UINT64_MAX;
}
        
static void  BBRBoundBWForModel(picoquic_bbr_state_t* bbr_state) {
    /* set bw = min(max_bw, bw_lo, bw_hi)  */
    bbr_state->bw = bbr_state->max_bw;
    if (bbr_state->bw > bbr_state->bw_lo) {
        bbr_state->bw = bbr_state->bw_lo;
    }
    /* TODO: remove the test bw_hi != 0 once variables properly initialized. */
    if (bbr_state->bw > bbr_state->bw_hi && bbr_state->bw_hi != 0) {
        bbr_state->bw = bbr_state->bw_hi;
    }
}


/* Path Model functions when probing for bandwidth */
static void BBRUpdateMaxBw(picoquic_bbr_state_t* bbr_state, picoquic_path_t* path_x, bbr_per_ack_state_t * rs)
{
    BBRUpdateRound(bbr_state, path_x);

    if (rs->delivery_rate >= bbr_state->MaxBwFilter[bbr_state->cycle_count%BBRMaxBwFilterLen] || !rs->is_app_limited) {
        bbr_state->max_bw = update_windowed_max_filter(
            bbr_state->MaxBwFilter, rs->delivery_rate, bbr_state->cycle_count, BBRMaxBwFilterLen);
    }
}

static void BBRAdvanceMaxBwFilter(picoquic_bbr_state_t* bbr_state)
{
    bbr_state->cycle_count++;
    bbr_state->ack_phase = picoquic_bbr_acks_probe_starting;

    /* Should the current cycle value be set to zero? Or do we simply rely on the
     * natural rythm of updates, keeping the old value if we only see app limited updates?
     */
    start_windowed_max_filter_period(bbr_state->MaxBwFilter, bbr_state->cycle_count, BBRMaxBwFilterLen);
}

static void BBRUpdateACKAggregation(picoquic_bbr_state_t* bbr_state, picoquic_path_t * path_x, bbr_per_ack_state_t* rs, uint64_t current_time)
{
    /* Find excess ACKed beyond expected amount over this interval */
    uint64_t interval = (current_time - bbr_state->extra_acked_interval_start);
    uint64_t expected_delivered = bbr_state->bw * interval;
    /* Reset interval if ACK rate is below expected rate: */
    if (bbr_state->extra_acked_delivered <= expected_delivered) {
        bbr_state->extra_acked_delivered = 0;
        bbr_state->extra_acked_interval_start = current_time;
        expected_delivered = 0;
    }
    bbr_state->extra_acked_delivered += rs->newly_acked;
    uint64_t extra = bbr_state->extra_acked_delivered - expected_delivered;
    if (extra > path_x->cwin) {
        extra = path_x->cwin;
    }
    bbr_state->extra_acked =
        update_windowed_max_filter(bbr_state->ExtraACKedFilter, extra, bbr_state->round_count, BBRExtraAckedFilterLen);
}

/* Do loss signals suggest inflight is too high?
* If so, react.
* This test can trigger spuriously if there are too few packets in transit.
* For example, if there are two packets in transit and one is lost, the
* test assumes a loss rate of 50%, but this could be a random event that
* happens once every 50 RTT. Decisions made because of that would be wrong.
*/
static int IsInflightTooHigh(picoquic_bbr_state_t* bbr_state, picoquic_path_t * path_x, bbr_per_ack_state_t* rs)
{
    if (rs->ecn_alpha > BBRExcessiveEcnCE) {
        return 1;
    }
    else {
        uint64_t rs_delivered = path_x->delivered - rs->delivered;
        if (rs_delivered > bbr_state->recovery_delivered &&
            rs->lost > (uint64_t)(((double)rs->tx_in_flight) * BBRLossThresh) &&
            rs->lost > 3 * path_x->send_mtu) {
            return 1;
        }
        else {
            return 0;
        }
    }
}

static void BBRHandleInflightTooHigh(picoquic_bbr_state_t* bbr_state, picoquic_path_t * path_x, bbr_per_ack_state_t* rs, uint64_t current_time)
{
    /* The computation below compares the number of bytes in flight when the 
     * acked packet was sent to the current target */
    bbr_state->bw_probe_samples = 0;  /* only react once per bw probe */
    if (!rs->is_app_limited) {
        uint64_t beta_target = (uint64_t)(((double)BBRTargetInflight(bbr_state, path_x)) * BBRBeta);
        bbr_state->inflight_hi = (rs->tx_in_flight > beta_target) ? rs->tx_in_flight : beta_target;
    }
    if(bbr_state->state == picoquic_bbr_alg_probe_bw_up) {
        BBRStartProbeBW_DOWN(bbr_state, path_x, current_time);
    }
}

static int CheckInflightTooHigh(picoquic_bbr_state_t* bbr_state, picoquic_path_t* path_x, bbr_per_ack_state_t* rs, uint64_t current_time)
{
    if (IsInflightTooHigh(bbr_state, path_x, rs))
    {
        if (bbr_state->bw_probe_samples)
        {
            BBRHandleInflightTooHigh(bbr_state, path_x, rs, current_time);
        }
        return 1;  /* inflight too high */
    }
    else {
        return 0;
    }
}

/* BBR Round counting functions */
static void BBRInitRoundCounting(picoquic_bbr_state_t* bbr_state, picoquic_path_t* path_x)
{
    bbr_state->next_round_delivered = 0;
    bbr_state->round_start = 0;
    bbr_state->round_count = 0;
    bbr_state->round_start_pn = picoquic_cc_get_sequence_number(path_x->cnx, path_x);
}

static void BBRStartRound(picoquic_bbr_state_t* bbr_state, picoquic_path_t* path_x)
{
    bbr_state->round_start_pn = picoquic_cc_get_sequence_number(path_x->cnx, path_x);

    bbr_state->next_round_delivered = path_x->delivered;
}

static void BBRUpdateRound(picoquic_bbr_state_t* bbr_state, picoquic_path_t * path_x)
{
    if (picoquic_cc_get_ack_number(path_x->cnx, path_x) >= bbr_state->round_start_pn) {
        BBRStartRound(bbr_state, path_x);
        bbr_state->round_count++;
        bbr_state->rounds_since_probe++;
        bbr_state->round_start = 1;
        start_windowed_max_filter_period(bbr_state->ExtraACKedFilter, bbr_state->round_count, BBRExtraAckedFilterLen);
    }
    else {
        bbr_state->round_start = 0;
    }
}


/* End of BBR round counting functions */

/* Restart from idle process
* TODO: add a congestion callback "restart from idle" if sending a packet
* after a long silence. The tests should be done in the transport loop. This
* will need to be handled in their own way by all agorithms, and thus cannot
* be implemented in this PR.
* The required call back is mentioned in section 4.1. of RFC 5681,
* Restarting Idle Connections. This is defined for TCP, but should
* apply equally to a QUIC path. the text says "Therefore, a TCP SHOULD
* set cwnd to no more than RW before beginning transmission if the TCP
* has not sent data in an interval exceeding the retransmission timeout."
* For QUIC, this perhaps should be qualified as "as not sent ack-eliciting data".
* The idle test checks "no bytes in transit"; this imply the callback
* should happen before updating "bytes in transit" for the new packet.
 */
#if 0
static void BBRHandleRestartFromIdle(picoquic_bbr_state_t* bbr_state, picoquic_path_t * path_x, uint64_t current_time)
{
    if (path_x->bytes_in_transit == 0 && bbr_state->path_is_app_limited)
    {
        bbr_state->idle_restart = 1;
        bbr_state->extra_acked_interval_start = current_time;
        if (IsInAProbeBWState(bbr_state)) {
            BBRSetPacingRateWithGain(bbr_state, 1);
        }
        else if (bbr_state->state == picoquic_bbr_alg_probe_rtt) {
            BBRCheckProbeRTTDone(bbr_state, current_time);
        }
    }
}


/* TODO: check definition of app limited. Why is it expressed here?
* The name should really be, check whether transmission has started.
* It is used to differentiate "started and then idle" from "has not
* sent anything yet."
 */
static void MarkConnectionAppLimited(picoquic_bbr_state_t* bbr_state)
{
    bbr_state->path_is_app_limited =
        (C.delivered + packets_in_flight) ?  0 : 1;
}


/* Called when the app has sent something. */
void BBROnTransmit(picoquic_bbr_state_t* bbr_state, picoquic_path_t* path_x, uint64_t current_time)
{
    BBRHandleRestartFromIdle(bbr_state, path_x, current_time);
}
#endif
/* End of idle functions */

/* ProbeRTT processes for BBv3 */

/* Adapt RTT min margin based on packet transmission time */
static void BBRAdaptMinRttMargin(picoquic_bbr_state_t* bbr_state, picoquic_path_t* path_x)
{
    uint64_t margin = ((bbr_state->min_rtt * BBRMinRttMarginPercent) * 100 / 1000000);
    if (bbr_state->max_bw > 0) {
        margin += 2 * path_x->send_mtu * 1000000 / bbr_state->max_bw;
    }
    bbr_state->min_rtt_margin = margin;
}

#ifdef RTTJitterBuffer
static void BBRUpdateRTTJitterBuffer(picoquic_bbr_state_t* bbr_state, bbr_per_ack_state_t * rs, uint64_t current_time)
{
    if (current_time > bbr_state->last_rtt_sample_stamp + 1000) {
        bbr_state->rtt_jitter_buffer[bbr_state->rtt_jitter_cycle % BBRRTTJitterBufferLen] = rs->rtt_sample;
        bbr_state->rtt_jitter_cycle++;
        bbr_state->last_rtt_sample_stamp = current_time;
        bbr_state->rtt_short_term_min = UINT64_MAX;
        bbr_state->rtt_short_term_max = 0;
        for (unsigned int i = 0; i < BBRRTTJitterBufferLen; i++) {
            if (i >= bbr_state->rtt_jitter_cycle) {
                break;
            }
            if (bbr_state->rtt_jitter_buffer[i] > bbr_state->rtt_short_term_max) {
                bbr_state->rtt_short_term_max = bbr_state->rtt_jitter_buffer[i];
            }
            if (bbr_state->rtt_jitter_buffer[i] < bbr_state->rtt_short_term_min) {
                bbr_state->rtt_short_term_min = bbr_state->rtt_jitter_buffer[i];
            }
        }
    }
}

static void BBRResetRTTJitterBuffer(picoquic_bbr_state_t* bbr_state,  uint64_t rtt_init_value, uint64_t current_time)
{
    bbr_state->rtt_jitter_cycle = 0;
    bbr_state->last_rtt_sample_stamp = current_time;
    bbr_state->rtt_short_term_min = rtt_init_value;
    bbr_state->rtt_short_term_max = rtt_init_value;
    bbr_state->probe_rtt_min_delay = rtt_init_value;
    bbr_state->nb_rtt_excess = 0;
}

static void BBRUpdateMinRTT(picoquic_bbr_state_t* bbr_state, picoquic_path_t* path_x, bbr_per_ack_state_t * rs, uint64_t current_time)
{
    BBRAdaptMinRttMargin(bbr_state, path_x);
    /* maintain filter of last BBRRTTJitterBufferLen samples, to handle jitter */
    BBRUpdateRTTJitterBuffer(bbr_state, rs, current_time);
    /* Compute the BBR expired limit */
    if (bbr_state->min_rtt < UINT64_MAX) {
        if (bbr_state->min_rtt <= BBRLongRttThreshold) {
            bbr_state->probe_rtt_expired =
                current_time > bbr_state->probe_rtt_min_stamp + BBRProbeRTTInterval;
        }
        else {
            bbr_state->probe_rtt_expired =
                current_time > bbr_state->probe_rtt_min_stamp + bbr_state->min_rtt * 100;
        }
    }
    /* Update min rtt */
    if (bbr_state->rtt_short_term_max < bbr_state->probe_rtt_min_delay ||
            bbr_state->probe_rtt_expired ||
            bbr_state->rtt_jitter_cycle < BBRRTTJitterBufferLen) {
        bbr_state->probe_rtt_min_delay = bbr_state->rtt_short_term_max;
        bbr_state->probe_rtt_min_stamp = current_time;
    }
    else {
        /* Deviation from BBRv3: test whether the new measurment does not differ from min_rtt
         * by more than a "margin of error, and in that case delay the need to reevaluate min_rtt */
        if (bbr_state->rtt_short_term_min < (bbr_state->min_rtt + bbr_state->min_rtt_margin)) {
            bbr_state->probe_rtt_min_stamp = current_time;
            bbr_state->min_rtt_stamp = current_time;
        }
    }
    int min_rtt_expired =
        current_time > bbr_state->min_rtt_stamp + BBRMinRTTFilterLen;
    if (bbr_state->probe_rtt_min_delay < bbr_state->min_rtt ||
        min_rtt_expired ||
        bbr_state->rtt_jitter_cycle < BBRRTTJitterBufferLen) {
        bbr_state->min_rtt = bbr_state->probe_rtt_min_delay;
        bbr_state->min_rtt_stamp = bbr_state->probe_rtt_min_stamp;
    }

    if (bbr_state->rtt_short_term_min > bbr_state->min_rtt && bbr_state->min_rtt > PICOQUIC_MINRTT_MARGIN)
    {
        uint64_t delta_max = PICOQUIC_MINRTT_MARGIN + bbr_state->min_rtt / 4;
        if (bbr_state->rtt_short_term_min > bbr_state->min_rtt + delta_max) {
            bbr_state->nb_rtt_excess++;
        }
    }
    else
    {
        bbr_state->nb_rtt_excess = 0;
    }

}

static int IsRTTTooHigh(picoquic_bbr_state_t* bbr_state)
{
    return (bbr_state->nb_rtt_excess > BBRRTTJitterBufferLen);
}
#else
static void BBRUpdateMinRTT(picoquic_bbr_state_t* bbr_state, picoquic_path_t* path_x, bbr_per_ack_state_t * rs, uint64_t current_time)
{
    BBRAdaptMinRttMargin(bbr_state, path_x);
    /* Compute the BBR expired limit */
    if (bbr_state->min_rtt < UINT64_MAX) {
        if (bbr_state->min_rtt <= BBRLongRttThreshold) {
            bbr_state->probe_rtt_expired =
                current_time > bbr_state->probe_rtt_min_stamp + BBRProbeRTTInterval;
        }
        else {
            bbr_state->probe_rtt_expired =
                current_time > bbr_state->probe_rtt_min_stamp + bbr_state->min_rtt * 100;
        }
    }

    if (rs->rtt_sample >= 0 && 
       ( rs->rtt_sample < bbr_state->probe_rtt_min_delay ||
            bbr_state->probe_rtt_expired)) {
        /* Update min rtt */
        bbr_state->probe_rtt_min_delay = rs->rtt_sample;
        bbr_state->probe_rtt_min_stamp = current_time;
    }
    else {
        /* Deviation from BBRv3: test whether the new measurment does not differ from min_rtt
        * by more than a "margin of error, and in that case delay the need to reevaluate min_rtt */
        if (rs->rtt_sample < (bbr_state->min_rtt + bbr_state->min_rtt_margin)) {
            bbr_state->probe_rtt_min_stamp = current_time;
            bbr_state->min_rtt_stamp = current_time;
        }
    }
    int min_rtt_expired =
        current_time > bbr_state->min_rtt_stamp + BBRMinRTTFilterLen;
    if (bbr_state->probe_rtt_min_delay < bbr_state->min_rtt ||
        min_rtt_expired) {
        bbr_state->min_rtt = bbr_state->probe_rtt_min_delay;
        bbr_state->min_rtt_stamp = bbr_state->probe_rtt_min_stamp;
    }
}
#endif

static void BBRExitProbeRTT(picoquic_bbr_state_t* bbr_state, picoquic_path_t * path_x, uint64_t current_time)
{
    BBRResetLowerBounds(bbr_state);
    path_x->rtt_min = bbr_state->min_rtt;
    if (bbr_state->filled_pipe) {
        BBREnterProbeBW(bbr_state, path_x, current_time);
        BBRStartProbeBW_CRUISE(bbr_state);
    }
    else {
        BBREnterStartup(bbr_state, path_x);
    }
}

static void BBRCheckProbeRTTDone(picoquic_bbr_state_t* bbr_state, picoquic_path_t * path_x, uint64_t current_time)
{
    if (bbr_state->probe_rtt_done_stamp != 0 &&
        current_time > bbr_state->probe_rtt_done_stamp)
    {
        /* schedule next ProbeRTT: */
        bbr_state->probe_rtt_min_stamp = current_time;
        path_x->cwin = BBRRestoreCwnd(bbr_state, path_x);
        BBRExitProbeRTT(bbr_state, path_x, current_time);
    }
}

static void BBRHandleProbeRTT(picoquic_bbr_state_t* bbr_state, picoquic_path_t * path_x, bbr_per_ack_state_t * rs, uint64_t current_time)
{
    /* Ignore low rate samples during ProbeRTT.*/
    /* We do not implement:
    * MarkConnectionAppLimited();
    * because the app_limited status is maintained as part of app logic.
    */
    /* 
    * testing the bytes in flight when the last ACK was sent,
    * as they reflect the size of the queue encountered when
    * measuring the RTT.
    */
    if (bbr_state->probe_rtt_done_stamp == 0 &&
        rs->tx_in_flight <= BBRProbeRTTCwnd(bbr_state, path_x)) {
        /* Wait for at least ProbeRTTDuration to elapse: */
        bbr_state->probe_rtt_done_stamp =
            current_time + BBRProbeRTTDuration;
        /* Wait for at least one round to elapse: */
        bbr_state->probe_rtt_round_done = 0;
        BBRStartRound(bbr_state, path_x);
    }
    else if (bbr_state->probe_rtt_done_stamp != 0) {
        if (bbr_state->round_start) {
            bbr_state->probe_rtt_round_done = 1;
        }
        if (bbr_state->probe_rtt_round_done) {
            BBRCheckProbeRTTDone(bbr_state, path_x, current_time);
        }
    }
}

static void BBREnterProbeRTT(picoquic_bbr_state_t* bbr_state, picoquic_path_t * path_x)
{
    bbr_state->state = picoquic_bbr_alg_probe_rtt;
    bbr_state->pacing_gain = 1.0;
    bbr_state->cwnd_gain = BBRProbeRTTCwndGain;  /* 0.5 */
    path_x->is_cca_probing_up = 0;
}

static void BBRCheckProbeRTT(picoquic_bbr_state_t* bbr_state, picoquic_path_t * path_x, bbr_per_ack_state_t * rs, uint64_t current_time)
{
    if (bbr_state->state != picoquic_bbr_alg_probe_rtt &&
        bbr_state->probe_rtt_expired &&
        !bbr_state->idle_restart) {
        BBREnterProbeRTT(bbr_state, path_x);
        bbr_state->min_rtt = rs->rtt_sample;
        bbr_state->prior_cwnd = BBRSaveCwnd(bbr_state, path_x);
        bbr_state->probe_rtt_done_stamp = 0;
        bbr_state->ack_phase = picoquic_bbr_acks_probe_stopping;
        BBRStartRound(bbr_state, path_x);
    }
    if (bbr_state->state == picoquic_bbr_alg_probe_rtt) {
        BBRHandleProbeRTT(bbr_state, path_x, rs, current_time);
    }
    if (rs->delivered > 0) {
        bbr_state->idle_restart = 0;
    }
}

/* ProbeBW specific processes for BBRv3
* There are actually four states, DOWN, CRUISE, REFILL, and UP.
* TODO: Transition strategy between states is highly dependent on hypotheses,
* such as a BDP of about 63 packets. Investigate what to do if the
* BDP is much higher.
*/

static int IsInAProbeBWState(picoquic_bbr_state_t* bbr_state)
{
    picoquic_bbr_alg_state_t state = bbr_state->state;

    return (state == picoquic_bbr_alg_probe_bw_down ||
        state == picoquic_bbr_alg_probe_bw_cruise ||
        state == picoquic_bbr_alg_probe_bw_refill ||
        state == picoquic_bbr_alg_probe_bw_up);
}

static int BBRIsProbingBW(picoquic_bbr_state_t* bbr_state)
{
    picoquic_bbr_alg_state_t state = bbr_state->state;

    return (state == picoquic_bbr_alg_probe_bw_down ||
        state == picoquic_bbr_alg_probe_bw_cruise ||
        state == picoquic_bbr_alg_drain ||
        state == picoquic_bbr_alg_probe_rtt) ? 0 : 1;
}

/* 
* Return a volume of data that tries to leave free
* headroom in the bottleneck buffer or link for
* other flows, for fairness convergence and lower
* RTTs and loss */
static uint64_t BBRInflightWithHeadroom(picoquic_bbr_state_t* bbr_state, picoquic_path_t * path_x)
{
    if (bbr_state->inflight_hi == UINT64_MAX) {
        return UINT64_MAX;
    }

    /* This diverges from draft-bbr-02, but is correct per feedback from BBR authors. */
    uint64_t inflight_with_headroom = (uint64_t)((1.0-BBRHeadroom) * ((double)bbr_state->inflight_hi));
    if (inflight_with_headroom < (BBRMinPipeCwnd*path_x->send_mtu)) {
        inflight_with_headroom = BBRMinPipeCwnd*path_x->send_mtu;
    }
    return inflight_with_headroom;
}

/* Raise inflight_hi slope if appropriate. */
static void BBRRaiseInflightHiSlope(picoquic_bbr_state_t* bbr_state, picoquic_path_t * path_x)
{
    uint64_t growth_this_round = path_x->send_mtu << bbr_state->bw_probe_up_rounds;
    bbr_state->bw_probe_up_rounds = (bbr_state->bw_probe_up_rounds + 1 < 30) ? bbr_state->bw_probe_up_rounds + 1 : 30;
    uint32_t up_cnt = (uint32_t)(path_x->cwin / growth_this_round);
    bbr_state->bw_probe_up_cnt = (up_cnt > 1) ? up_cnt : 1;
}

/* Increase inflight_hi if appropriate. */
static void BBRProbeInflightHiUpward(picoquic_bbr_state_t* bbr_state, picoquic_path_t * path_x, bbr_per_ack_state_t * rs)
{
    if (!rs->is_cwnd_limited || path_x->cwin < bbr_state->inflight_hi)
    {
        return;  /* not fully using inflight_hi, so don't grow it */
    }
    bbr_state->bw_probe_up_acks += rs->newly_acked;
    if (bbr_state->bw_probe_up_acks >= bbr_state->bw_probe_up_cnt*path_x->send_mtu) {
        uint64_t delta = (bbr_state->bw_probe_up_acks / bbr_state->bw_probe_up_cnt);
        bbr_state->bw_probe_up_acks -= delta * bbr_state->bw_probe_up_cnt;
        bbr_state->inflight_hi += delta;
    }

    if (bbr_state->round_start){
        BBRRaiseInflightHiSlope(bbr_state, path_x);
    }
}

/* Track ACK state and update BBR.max_bw window and
* BBR.inflight_hi and BBR.bw_hi. */
static void BBRAdaptUpperBounds(picoquic_bbr_state_t* bbr_state, picoquic_path_t* path_x, bbr_per_ack_state_t* rs, uint64_t current_time)
{
    /*
    picoquic_bbr_acks_probe_starting = 0,
    picoquic_bbr_acks_probe_stopping,
    picoquic_bbr_acks_refilling,
    */
    if (bbr_state->ack_phase == picoquic_bbr_acks_probe_starting && bbr_state->round_start) {
        /* starting to get bw probing samples */
        bbr_state->ack_phase = picoquic_bbr_acks_probe_feedback;
    }
    if (bbr_state->ack_phase == picoquic_bbr_acks_probe_stopping && bbr_state->round_start) {
        /* end of samples from bw probing phase */
        if (IsInAProbeBWState(bbr_state) && !rs->is_app_limited) {
            BBRAdvanceMaxBwFilter(bbr_state);
        }
    }
    if (!CheckInflightTooHigh(bbr_state, path_x, rs, current_time)) {
        /* Loss rate is safe. Adjust upper bounds upward. */
        if (bbr_state->inflight_hi == UINT64_MAX || bbr_state->bw_hi == UINT64_MAX) {
            return; /* no upper bounds to raise */
        }
        if (rs->tx_in_flight > bbr_state->inflight_hi) {
            /* the bytes in flight at the time the packet was sent did not create a queue. */
            bbr_state->inflight_hi = rs->tx_in_flight;
        }
        if (rs->delivery_rate > bbr_state->bw_hi) {
            bbr_state->bw_hi = rs->delivery_rate;
        }
        if (bbr_state->state == picoquic_bbr_alg_probe_bw_up) {
            BBRProbeInflightHiUpward(bbr_state, path_x, rs);
        }
    }
}

/* Time to transition from DOWN to CRUISE? */
static int BBRCheckTimeToCruise(picoquic_bbr_state_t* bbr_state, picoquic_path_t * path_x)
{
    if (path_x->bytes_in_transit > BBRInflightWithHeadroom(bbr_state, path_x)) {
        return 0; /* not enough headroom */
    }
    if (path_x->bytes_in_transit <= BBRInflightWithBw(bbr_state, path_x, 1.0, bbr_state->max_bw)) {
        return 1;  /* inflight <= estimated BDP */
    }
    return 0;
}


/* Randomized decision about how long to wait until
* probing for bandwidth, using round count and wall clock.
* TODO: find an init strategy for the random numbers, so we
*       can have repetitive tests.
*/
static uint64_t BBRRandomIntBetween(picoquic_bbr_state_t* bbr_state, uint64_t low, uint64_t high)
{
    return (low + picoquic_test_uniform_random(&bbr_state->random_context, (high - low) + 1));
}
#if 0
/* Apprently this code is not needed. */
static double BBRRandomFloatBetween(picoquic_bbr_state_t* bbr_state, double low, double high)
{
    uint32_t random_32_bits = (uint32_t)picoquic_test_random(&bbr_state->random_context);
    double random_float = ((double)random_32_bits) / ((double)UINT32_MAX);
    return (low + random_float * (high - low));
}
#endif

static void BBRPickProbeWait(picoquic_bbr_state_t* bbr_state) 
{
    /* Decide random round-trip bound for wait: */
    bbr_state->rounds_since_bw_probe =
        (uint32_t)BBRRandomIntBetween(bbr_state, 0, 1); /* 0 or 1 */
    
    /* Decide the random wall clock bound for wait: */
    if (bbr_state->min_rtt < BBRLongRttThreshold) {
        bbr_state->bw_probe_wait =
            2000000 + BBRRandomIntBetween(bbr_state, 0, 1000000); /* 0..1 sec, in usec */
    }
    else {
        bbr_state->bw_probe_wait =
            8*bbr_state->min_rtt + BBRRandomIntBetween(bbr_state, 0, 4*bbr_state->min_rtt); /* 0..1 sec, in usec */
    }
}

static void BBRPickProbeWaitEarly(picoquic_bbr_state_t* bbr_state)
{
    /* Decide random round-trip bound for wait: */
    bbr_state->rounds_since_bw_probe =
        (uint32_t)BBRRandomIntBetween(bbr_state, 0, 1); /* 0 or 1 */

    /* Decide the random wall clock bound for wait: */
    if (bbr_state->min_rtt < BBRLongRttThreshold) {
        bbr_state->bw_probe_wait =
            bbr_state->min_rtt + BBRRandomIntBetween(bbr_state, 0, BBRLongRttThreshold);
    }
    else {
        bbr_state->bw_probe_wait =
            bbr_state->min_rtt + BBRRandomIntBetween(bbr_state, 0, bbr_state->min_rtt);
    }
}
/* How much data do we want in flight?
* Our estimated BDP, unless congestion cut cwnd. */
static uint64_t BBRTargetInflight(picoquic_bbr_state_t* bbr_state, picoquic_path_t * path_x)
{
    return (bbr_state->bdp < path_x->cwin) ? bbr_state->bdp : path_x->cwin;
}

#ifdef RTTJitterBufferProbe
static int BBRCheckPathSaturated(picoquic_bbr_state_t* bbr_state, picoquic_path_t* path_x, bbr_per_ack_state_t * rs, uint64_t current_time)
{
    if (IsInAProbeBWState(bbr_state) &&
        rs->rtt_sample > 2*bbr_state->min_rtt &&
        bbr_state->rounds_since_bw_probe >= 1 &&
        bbr_state->pacing_rate > 3 * rs->delivery_rate &&
        bbr_state->wifi_shadow_rtt == 0) {
        bbr_state->prior_cwnd = rs->delivered;
        bbr_state->probe_rtt_done_stamp = 0;
        bbr_state->ack_phase = picoquic_bbr_acks_probe_stopping;
        bbr_state->MaxBwFilter[0] = rs->delivery_rate;
        bbr_state->MaxBwFilter[1] = rs->delivery_rate;
        bbr_state->max_bw = rs->delivery_rate;
        bbr_state->full_bw = rs->delivery_rate;
        BBREnterDrain(bbr_state, path_x, current_time);
        BBRStartRound(bbr_state, path_x);
        return 1;
    }
    else {
        return 0;
    }
}
#endif


/* Additional code for managing transition out of "app limited"
* If the application remained in "app limited" state for a long time, the
* interaction between application adaptation and bandwidth measurement may
* cause the measured bottleneck rate to drift down. If the application
* starts pushing more data, we will see a transition "out of app limited".
* In this case, we should accelerate the transition to "ProbeBW UP", and
* let the rate quickly adapt to the new requirements of the application
* and the current state of the network.
*
* The potential downside is that an application alternating between
* high activity and silence might probe for bandwidth more quickly
* than an application that steadily sends data. This may or may not be an
* issue if "steady" and "bumpy" share the same bottleneck -- the bumpy
* application will probe more often, but the steady application will
* defend its sending rate more effectively.
*
* We defined an "app limited state" as "being app limited for more
* than BBRAppLimitedRoundsThreshold" rounds. The code maintains the
* "limited rounds" counter, incremented when a round concludes
* in app limited state, and reset when the congestion limit is
* reached. If reset happens in a Probe BW Cruise state, we force
* and immediate transition to Refill.
*/
static int BBRCheckAppLimitedEnded(picoquic_bbr_state_t* bbr_state, bbr_per_ack_state_t* rs)
{
    int app_limited_ended = 0;
    if (bbr_state->round_start) {
        if (bbr_state->app_limited_this_round) {
            bbr_state->app_limited_round_count++;
        }
        else
        {
            app_limited_ended =
                (bbr_state->app_limited_round_count > BBRAppLimitedRoundsThreshold);
            bbr_state->app_limited_round_count = 0;
        }
        bbr_state->app_limited_this_round = 0;
    }
    else {
        bbr_state->app_limited_this_round |= rs->is_app_limited;
    }
    return app_limited_ended;
}

static int BBRIsRenoCoexistenceProbeTime(picoquic_bbr_state_t* bbr_state, picoquic_path_t * path_x)
{
    uint64_t reno_rounds = (BBRTargetInflight(bbr_state, path_x)/path_x->send_mtu);
    uint64_t rounds = (reno_rounds < 63) ? reno_rounds : 63;
    return (bbr_state->rounds_since_bw_probe >= rounds);
}

/* Is it time to transition from DOWN or CRUISE to REFILL? */
static int BBRHasElapsedInPhase(picoquic_bbr_state_t* bbr_state, uint64_t interval, uint64_t current_time) {
    return current_time > bbr_state->cycle_stamp + interval;
}

static int BBRCheckTimeToProbeBW(picoquic_bbr_state_t* bbr_state, picoquic_path_t * path_x, bbr_per_ack_state_t* rs, uint64_t current_time)
{
    if (BBRHasElapsedInPhase(bbr_state, bbr_state->bw_probe_wait, current_time) ||
        BBRIsRenoCoexistenceProbeTime(bbr_state, path_x) ||
        (BBRExpTest(bbr_state, do_enter_probeBW_after_limited) && BBRCheckAppLimitedEnded(bbr_state, rs))) {
        BBRStartProbeBW_REFILL(bbr_state, path_x);
        return 1;
    }
    else {
        return 0;
    }
}

static void BBRStartProbeBW_DOWN(picoquic_bbr_state_t* bbr_state, picoquic_path_t * path_x, uint64_t current_time)
{
    bbr_state->pacing_gain = BBRProbeBwDownPacingGain;  /* pace a bit slowly */
    bbr_state->cwnd_gain = BBRProbeBwDownCwndGain;   /* maintain cwnd */
    BBRResetCongestionSignals(bbr_state);
    bbr_state->bw_probe_up_cnt = UINT32_MAX; /* not growing inflight_hi */
    if (bbr_state->probe_probe_bw_quickly && BBRExpTest(bbr_state, do_rapid_start)) {
        BBRPickProbeWaitEarly(bbr_state);
    }
    else {
        BBRPickProbeWait(bbr_state);
    }
    bbr_state->cycle_stamp = current_time;  /* start wall clock */
    bbr_state->ack_phase = picoquic_bbr_acks_probe_stopping;
    BBRStartRound(bbr_state, path_x);
    bbr_state->state = picoquic_bbr_alg_probe_bw_down;
    bbr_state->nb_rtt_excess = 0;
    bbr_state->app_limited_round_count = 0;
    bbr_state->app_limited_this_round = 0;

    path_x->is_cca_probing_up = 0;
}

static void BBRStartProbeBW_CRUISE(picoquic_bbr_state_t* bbr_state)
{
    bbr_state->pacing_gain = BBRProbeBwCruisePacingGain;  /* pace at rate */
    bbr_state->cwnd_gain = BBRProbeBwCruiseCwndGain;   /* maintain cwnd */
    bbr_state->state = picoquic_bbr_alg_probe_bw_cruise;
}

static void BBRStartProbeBW_REFILL(picoquic_bbr_state_t* bbr_state, picoquic_path_t * path_x)
{
    bbr_state->pacing_gain = BBRProbeBwRefillPacingGain;  /* pace at rate */
    bbr_state->cwnd_gain = BBRProbeBwRefillCwndGain;   /* maintain cwnd */
    BBRResetLowerBounds(bbr_state);
    bbr_state->bw_probe_up_rounds = 0;
    bbr_state->bw_probe_up_acks = 0;
    bbr_state->full_bw = bbr_state->max_bw;
    bbr_state->ack_phase = picoquic_bbr_acks_refilling;
    BBRStartRound(bbr_state, path_x);
    bbr_state->state = picoquic_bbr_alg_probe_bw_refill;
    path_x->is_cca_probing_up = 1;
}

static void BBRStartProbeBW_UP(picoquic_bbr_state_t* bbr_state, picoquic_path_t * path_x, uint64_t current_time)
{
    bbr_state->nb_rtt_excess = 0;
    bbr_state->pacing_gain = BBRProbeBwUpPacingGain;  /* pace at rate */
    bbr_state->cwnd_gain = BBRProbeBwUpCwndGain;   /* maintain cwnd */
    bbr_state->ack_phase = picoquic_bbr_acks_probe_starting;
    BBRStartRound(bbr_state, path_x);
    bbr_state->cycle_stamp = current_time; /* start wall clock */
    bbr_state->state = picoquic_bbr_alg_probe_bw_up;
    BBRRaiseInflightHiSlope(bbr_state, path_x);
    path_x->is_cca_probing_up = 1;
}

/* The core state machine logic for ProbeBW: */
static void BBRUpdateProbeBWCyclePhase(picoquic_bbr_state_t* bbr_state, picoquic_path_t * path_x, bbr_per_ack_state_t * rs, uint64_t current_time)
{
    if (!bbr_state->filled_pipe) {
        return;  /* only handling steady-state behavior here */
    }
    BBRAdaptUpperBounds(bbr_state, path_x, rs, current_time);

    switch (bbr_state->state) {
    case picoquic_bbr_alg_probe_bw_down:
        if (BBRCheckTimeToProbeBW(bbr_state, path_x, rs, current_time))
            return; /* already decided state transition */
#ifdef RTTJitterBufferProbe
        if (BBRCheckPathSaturated(bbr_state, path_x, rs, current_time)) {
            return;
        }
#endif
        if (BBRCheckTimeToCruise(bbr_state, path_x)) {
            if (15 * bbr_state->max_bw >= 16 * bbr_state->full_bw &&
                rs->ecn_alpha <= BBRExcessiveEcnCE) {
                /* still growing? */
                bbr_state->full_bw = bbr_state->max_bw;    /* record new baseline level */
                bbr_state->full_bw_count = 0;
                bbr_state->probe_probe_bw_quickly = 1;
            }
            else {
                bbr_state->full_bw_count++;
                if (bbr_state->full_bw_count > 3 ||
                    rs->ecn_alpha > BBRExcessiveEcnCE) {
                    bbr_state->probe_probe_bw_quickly = 0;
                    bbr_state->full_bw_count = 0;
                }
            }
            BBRStartProbeBW_CRUISE(bbr_state);
        }
        break;

    case picoquic_bbr_alg_probe_bw_cruise:
#ifdef RTTJitterBufferProbe
        if (BBRCheckPathSaturated(bbr_state, path_x, rs, current_time)) {
            return;
        }
#endif
        if (BBRCheckTimeToProbeBW(bbr_state, path_x, rs, current_time))
            return; /* already decided state transition */
        break;

    case picoquic_bbr_alg_probe_bw_refill:
        /* After one round of REFILL, start UP */
        if (bbr_state->round_start) {
            bbr_state->bw_probe_samples = 1;
            BBRStartProbeBW_UP(bbr_state, path_x, current_time);
        }
        break;

    case picoquic_bbr_alg_probe_bw_up:
        if (BBRHasElapsedInPhase(bbr_state, bbr_state->min_rtt, current_time) &&
<<<<<<< HEAD
            bbr_state->min_rtt > PICOQUIC_MINRTT_MARGIN &&
            (bbr_state->nb_rtt_excess > 0 ||
                path_x->bytes_in_transit > BBRInflightWithBw(bbr_state, path_x, 1.25, bbr_state->max_bw))) {
=======
            ((BBRExpTest(bbr_state, do_exit_probeBW_up_on_delay) && bbr_state->nb_rtt_excess > 0) ||
            path_x->bytes_in_transit > BBRInflightWithBw(bbr_state, path_x, 1.25, bbr_state->max_bw))) {
>>>>>>> fdfbcb4a
            BBRStartProbeBW_DOWN(bbr_state, path_x, current_time);
        }
        break;

    default:
        /* In non probe BW states, do nothing. */
        return;
    }
    /* Only in probe BW states, if BW > ceiling, enter startup */
    if (bbr_state->bw > bbr_state->bw_probe_ceiling) {
        BBRReEnterStartup(bbr_state, path_x, current_time);
    }
}

static void BBREnterProbeBW(picoquic_bbr_state_t* bbr_state, picoquic_path_t* path_x, uint64_t current_time)
{
    bbr_state->bw_probe_ceiling = bbr_state->bw + bbr_state->bw / 2;
    BBRStartProbeBW_DOWN(bbr_state, path_x, current_time);
}
/* End of probe BW specific algorithms */

/* Drain specific processes for BBRv3 */
static void BBREnterDrain(picoquic_bbr_state_t* bbr_state, picoquic_path_t* path_x, uint64_t current_time)
{
    path_x->is_ssthresh_initialized = 1; /* Picoquic specific: notify transport that the startup phase is complete */
    bbr_state->state = picoquic_bbr_alg_drain;
    bbr_state->pacing_gain = 1.0 / BBRStartupCwndGain;  /* pace slowly */
    bbr_state->cwnd_gain = BBRStartupCwndGain;   /* maintain cwnd */

    path_x->is_cca_probing_up = 0;
}

static void BBRCheckDrain(picoquic_bbr_state_t* bbr_state, picoquic_path_t* path_x, uint64_t current_time)
{
    if (bbr_state->state == picoquic_bbr_alg_drain && path_x->bytes_in_transit <= BBRInflight(bbr_state, path_x, 1.0)) {
        BBREnterProbeBW(bbr_state, path_x, current_time);  /* we estimate that the queue is drained */
    }
}
/* End of drain specific algorithms */

/* Startup extension to support careful resume */
static void BBRCheckStartupFullBandwidthGeneric(picoquic_bbr_state_t* bbr_state,
    bbr_per_ack_state_t * rs, double threshold)
{
    if (bbr_state->filled_pipe ||
        !bbr_state->round_start || rs->is_app_limited) {
        return;  /* no need to check for a full pipe now */
    }

    if ((double)bbr_state->max_bw >= threshold*((double)bbr_state->full_bw)) {
        /* still growing? */
        bbr_state->full_bw = bbr_state->max_bw;    /* record new baseline level */
        bbr_state->full_bw_count = 0;
        return;
    }
    bbr_state->full_bw_count++; /* another round w/o much growth */
    if (bbr_state->full_bw_count >= 3) {
        bbr_state->filled_pipe = 1;
    }
}

static void BBREnterStartupResume(picoquic_bbr_state_t* bbr_state)
{
    /* This code is called either when the "bdp seed" is set, or
     * upon "Enter Startup"
     */
    bbr_state->state = picoquic_bbr_alg_startup_resume;
    bbr_state->pacing_gain = BBRStartupResumePacingGain;
    bbr_state->cwnd_gain = BBRStartupResumeCwndGain;
}

static void BBRCheckStartupResume(picoquic_bbr_state_t* bbr_state, picoquic_path_t* path_x, bbr_per_ack_state_t* rs, uint64_t current_time)
{
    if (bbr_state->state == picoquic_bbr_alg_startup_resume) {
        BBRCheckStartupHighLoss(bbr_state, path_x, rs);
        if (!bbr_state->filled_pipe && (double)bbr_state->max_bw > BBRStartupResumeIncreaseThreshold * bbr_state->bdp_seed) {
            BBREnterStartup(bbr_state, path_x);
        }
        else {
            BBRCheckStartupFullBandwidthGeneric(bbr_state, rs, BBRStartupResumeIncreaseThreshold);
            if (bbr_state->filled_pipe) {
                if (bbr_state->full_bw_count > 0) {
                    bbr_state->probe_probe_bw_quickly = 1;
                    bbr_state->full_bw_count = 0;
                }
                BBREnterDrain(bbr_state, path_x, current_time);
            }
        }
    }
}

/* Startup specific processes for BBRv3 */
static void BBRCheckStartupHighLoss(picoquic_bbr_state_t* bbr_state, picoquic_path_t * path_x, bbr_per_ack_state_t * rs)
{
    /* TODO: no sample code provided */
    /*
    * A second method BBR uses for estimating the bottleneck is full is by looking at sustained packet losses.
    Specifically for a case where the following criteria are all met:
    The connection has been in fast recovery for at least one full round trip.
    The loss rate over the time scale of a single full round trip exceeds BBRLossThresh (2%).
    There are at least BBRStartupFullLossCnt=3 discontiguous sequence ranges lost in that round trip.

    If these criteria are all met, then BBRCheckStartupHighLoss() sets BBR.filled_pipe = true, which will cause exit Startup and enters Drain
    */
    if (IsInflightTooHigh(bbr_state, path_x, rs)) {
        bbr_state->filled_pipe = 1;
    }
}

static void BBRCheckStartupFullBandwidth(picoquic_bbr_state_t* bbr_state,
    bbr_per_ack_state_t * rs)
{
    if (bbr_state->filled_pipe ||
        !bbr_state->round_start || rs->is_app_limited) {
        return;  /* no need to check for a full pipe now */
    }
    /* Using here 5/4 test instead of double 1.25 */
    if (4*bbr_state->max_bw >= 5*bbr_state->full_bw) {
        /* still growing? */
        bbr_state->full_bw = bbr_state->max_bw;    /* record new baseline level */
        bbr_state->full_bw_count = 0;
        if (rs->ecn_frac < 0.2) {
            return;
        }
    }
    bbr_state->full_bw_count++; /* another round w/o much growth */
    if (bbr_state->full_bw_count >= 3 || rs->ecn_frac >= BBRExcessiveEcnCE) {
        bbr_state->filled_pipe = 1;
    }
}

static void BBRCheckStartupDone(picoquic_bbr_state_t* bbr_state,
    picoquic_path_t * path_x, bbr_per_ack_state_t * rs, uint64_t current_time)
{
    if (bbr_state->state == picoquic_bbr_alg_startup) {
        BBRCheckStartupFullBandwidth(bbr_state, rs);
        BBRCheckStartupHighLoss(bbr_state, path_x, rs);
#ifdef RTTJitterBufferStartup
<<<<<<< HEAD
        if (bbr_state->min_rtt > PICOQUIC_MINRTT_MARGIN && IsRTTTooHigh(bbr_state)) {
=======
        if (IsRTTTooHigh(bbr_state) && BBRExpTest(bbr_state, do_early_exit)) {
>>>>>>> fdfbcb4a
            bbr_state->filled_pipe = 1;
        }
#endif
        if (bbr_state->filled_pipe) {
            bbr_state->probe_probe_bw_quickly = 1;
            bbr_state->full_bw_count = 0;
            BBREnterDrain(bbr_state, path_x, current_time);
        }
    }
}

static void BBREnterStartup(picoquic_bbr_state_t* bbr_state, picoquic_path_t* path_x)
{
    bbr_state->state = picoquic_bbr_alg_startup;
    bbr_state->pacing_gain = BBRStartupPacingGain;
    bbr_state->cwnd_gain = BBRStartupCwndGain;
    path_x->is_cca_probing_up = 1;
}

static void BBRReEnterStartup(picoquic_bbr_state_t* bbr_state, picoquic_path_t* path_x, uint64_t current_time)
{
    bbr_state->full_bw = 0;
    bbr_state->filled_pipe = 0;
    bbr_state->full_bw_count = 0;
    bbr_state->probe_probe_bw_quickly = 1;
    BBREnterStartup(bbr_state, path_x);
}

/* End of BBRv3 startup specific */

/* Startup long RTT -- in that state, the code uses Hystart rather than BBR Startup */
void BBREnterStartupLongRTT(picoquic_bbr_state_t* bbr_state, picoquic_path_t* path_x)
{
    uint64_t cwnd = PICOQUIC_CWIN_INITIAL;
    bbr_state->state = picoquic_bbr_alg_startup_long_rtt;

    if (path_x->rtt_min > PICOQUIC_TARGET_RENO_RTT) {
        if (path_x->rtt_min > PICOQUIC_TARGET_SATELLITE_RTT) {
            cwnd = (uint64_t)((double)cwnd * (double)PICOQUIC_TARGET_SATELLITE_RTT / (double)PICOQUIC_TARGET_RENO_RTT);
        }
        else {
            cwnd = (uint64_t)((double)cwnd * (double)path_x->rtt_min / (double)PICOQUIC_TARGET_RENO_RTT);
        }
    }
    if (cwnd < bbr_state->bdp_seed) {
        cwnd = bbr_state->bdp_seed;
    }
    if (cwnd > path_x->cwin) {
        path_x->cwin = cwnd;
    }
    path_x->is_cca_probing_up = 1;
}

static void BBRExitStartupLongRtt(picoquic_bbr_state_t* bbr_state, picoquic_path_t* path_x, uint64_t current_time)
{
    /* Reset the round filter so it will start at current time */
    BBRStartRound(bbr_state, path_x);
    bbr_state->round_count++;
    bbr_state->rounds_since_probe++;
    bbr_state->round_start = 1;
    /* Set the filled pipe indicator */
    bbr_state->filled_pipe = 1;
    /* Check the RTT measurement for pathological cases */
    if ((bbr_state->rtt_filter.is_init || bbr_state->rtt_filter.sample_current > 0) &&
        bbr_state->min_rtt > 30000000 &&
        bbr_state->rtt_filter.sample_max < bbr_state->min_rtt) {
        bbr_state->min_rtt = bbr_state->rtt_filter.sample_max;
        bbr_state->min_rtt_stamp = current_time;
    }
#ifdef RTTJitterBuffer_maybe
    BBRResetRTTJitterBuffer(bbr_state, bbr_state->min_rtt, current_time);
#endif
    /* Enter drain */
    BBREnterDrain(bbr_state, path_x, current_time);
    /* If there were just few bytes in transit, enter probe */
    BBRCheckDrain(bbr_state, path_x, current_time);
}

void BBRCheckStartupLongRtt(picoquic_bbr_state_t* bbr_state, picoquic_path_t* path_x, bbr_per_ack_state_t* rs, uint64_t current_time)
{
    if ((bbr_state->state == picoquic_bbr_alg_startup ||
        bbr_state->state == picoquic_bbr_alg_startup_resume) &&
        path_x->rtt_min > BBRLongRttThreshold) {
        BBREnterStartupLongRTT(bbr_state, path_x);
    }
    else if (bbr_state->state != picoquic_bbr_alg_startup_long_rtt) {
        return;
    }

    if (picoquic_hystart_test(&bbr_state->rtt_filter, rs->rtt_sample,
        path_x->pacing.packet_time_microsec, current_time, 0)) {
        BBRExitStartupLongRtt(bbr_state, path_x, current_time);
    }
    else if (rs->ecn_alpha > BBRExcessiveEcnCE) {
        BBRExitStartupLongRtt(bbr_state, path_x, current_time);
    }
    else {
        int excessive_loss = picoquic_hystart_loss_volume_test(&bbr_state->rtt_filter, picoquic_congestion_notification_repeat,
            rs->newly_acked, rs->newly_lost);
        if (excessive_loss) {
            BBRExitStartupLongRtt(bbr_state, path_x, current_time);
        }
    }
}

void BBRUpdateStartupLongRtt(picoquic_bbr_state_t* bbr_state, picoquic_path_t* path_x, bbr_per_ack_state_t* rs, uint64_t current_time)
{
    if (path_x->last_time_acked_data_frame_sent > path_x->last_sender_limited_time) {
        picoquic_hystart_increase(path_x, &bbr_state->rtt_filter, rs->newly_acked);
    }

    uint64_t max_win = path_x->peak_bandwidth_estimate * bbr_state->min_rtt / 1000000;

    if (max_win < bbr_state->bdp_seed) {
        max_win = bbr_state->bdp_seed;
    }

    uint64_t min_win = max_win /= 2;

    if (path_x->cwin < min_win) {
        path_x->cwin = min_win;
    }
}

void BBRSetBdpSeed(picoquic_bbr_state_t* bbr_state, uint64_t bdp_seed)
{
    bbr_state->bdp_seed = bdp_seed;
    if (bbr_state->state == picoquic_bbr_alg_startup &&
        bbr_state->bdp_seed > bbr_state->max_bw) {
        BBREnterStartupResume(bbr_state);
    }
}

/* BBRv3 per loss steps.
* TODO: this is part of "path" model
 */

#if 0
/* At what prefix of packet did losses exceed BBRLossThresh? */
static uint64_t BBRInflightHiFromLostPacket(bbr_per_ack_state_t * rs, picoquic_per_ack_state_t* packet_state)
{
    uint64_t packet_size = packet_state->nb_bytes_newly_lost;
    /* What was in flight before this packet? */
    uint64_t inflight_prev = rs->tx_in_flight - packet_size;
    /* What was lost before this packet? */
    uint64_t lost_prev = rs->lost - packet_size;
    double lost_prefix = (BBRLossThresh *((double)(inflight_prev - lost_prev))) /
        (1.0 - BBRLossThresh);
    /* At what inflight value did losses cross BBRLossThresh? */
    uint64_t inflight = inflight_prev + (uint64_t)lost_prefix;
    return inflight;
}
#endif
#if 1
/* TODO: reconcile this direct handling of path->cwin with the handling
* of the "inflight too high" variable. 
 */
static void BBRUpdateRecoveryOnLoss(picoquic_bbr_state_t* bbr_state, picoquic_path_t * path_x, uint64_t newly_lost)
{
    if (path_x->nb_retransmit >= 1 && bbr_state->is_in_recovery && bbr_state->is_pto_recovery) {
        if (path_x->cwin > newly_lost) {
            path_x->cwin -= newly_lost;
            if (path_x->cwin < 2 * path_x->send_mtu) {
                path_x->cwin = 2 * path_x->send_mtu;
            }
        }
    }
}
#else
/* This is the handling specified in the draft.
* It is mostly not needed, because:
* 
* - timeout losses are covered by "BBROnRTO",
* - no timeout losses are handled as part of ACK processing.
 */
static void BBRHandleLostPacket(picoquic_bbr_state_t* bbr_state, picoquic_path_t * path_x, picoquic_per_ack_state_t* packet_state, uint64_t current_time)
{
    if (bbr_state->bw_probe_samples == 0) {
        return; /* not a packet sent while probing bandwidth */
    }
    bbr_per_ack_state_t rs = { 0 };
    BBRSetRsFromAckState(path_x, packet_state, &rs);

    if (IsInflightTooHigh(bbr_state, path_x, &rs)) {
        rs.tx_in_flight = BBRInflightHiFromLostPacket(&rs, packet_state);
        BBRHandleInflightTooHigh(bbr_state, path_x, &rs, current_time);
    }
}

static void BBRUpdateOnLoss(picoquic_bbr_state_t* bbr_state, picoquic_path_t * path_x, picoquic_per_ack_state_t* packet_state, uint64_t current_time)
{
    BBRHandleLostPacket(bbr_state, path_x, packet_state, current_time);
}
#endif

/* ECN related functions */
static picoquic_packet_context_t* BBRAccessEcnPacketContext(picoquic_path_t* path_x)
{
    /* TODO: ECN counts should be a function of path, not number space! */
    picoquic_packet_context_t* pkt_ctx = &path_x->cnx->pkt_ctx[picoquic_packet_context_application];

    if (path_x->cnx->is_multipath_enabled) {
        pkt_ctx = &path_x->pkt_ctx;
    }
    else if (path_x != path_x->cnx->path[0]) {
        /* When doing simple multipath, or when preparing transitions,
         * only consider the default path */
        pkt_ctx = NULL;
    }

    return pkt_ctx;
}

static void BBRComputeEcnFrac(picoquic_bbr_state_t* bbr_state, picoquic_path_t* path_x, bbr_per_ack_state_t * rs)
{
    picoquic_packet_context_t* pkt_ctx = BBRAccessEcnPacketContext(path_x);
    uint64_t delta_ect1 = 0;
    uint64_t delta_ce = 0;
    rs->ecn_frac = 0.0;

    if (pkt_ctx != NULL &&
        pkt_ctx->ecn_ect1_total_remote >= bbr_state->ecn_ect1_last_round &&
        pkt_ctx->ecn_ce_total_remote >= bbr_state->ecn_ce_last_round) {
        if (pkt_ctx->ecn_ect1_total_remote == 0) {
            /* Probably legacy ECN -- treat it the same way we would treat proportional ECN */
            delta_ect1 = (rs->delivered/path_x->send_mtu);
        }
        else {
            delta_ect1 = pkt_ctx->ecn_ect1_total_remote - bbr_state->ecn_ect1_last_round;
            delta_ce = pkt_ctx->ecn_ce_total_remote - bbr_state->ecn_ce_last_round;
        }
        if (delta_ect1 + delta_ce > 0) {
            rs->ecn_ce = delta_ce;
            rs->ecn_frac = (double)delta_ce / (double)(delta_ect1 + delta_ce);
            rs->ecn_alpha = (rs->ecn_frac + 15.0 * bbr_state->ecn_alpha) / 16.0;
        }
    }
}

static void BBRAdvanceEcnFrac(picoquic_bbr_state_t* bbr_state, picoquic_path_t* path_x, bbr_per_ack_state_t* rs)
{
    if (bbr_state->round_start) {
        picoquic_packet_context_t* pkt_ctx = BBRAccessEcnPacketContext(path_x);

        if (pkt_ctx != NULL) {
            if (pkt_ctx->ecn_ect1_total_remote < bbr_state->ecn_ect1_last_round ||
                pkt_ctx->ecn_ce_total_remote < bbr_state->ecn_ce_last_round) {
                bbr_state->ecn_alpha = 0;
            }
            else {
                bbr_state->ecn_alpha = (rs->ecn_frac + 15.0 * bbr_state->ecn_alpha) / 16;
            }
            bbr_state->ecn_ect1_last_round = pkt_ctx->ecn_ect1_total_remote;
            bbr_state->ecn_ce_last_round = pkt_ctx->ecn_ce_total_remote;
        }
    }
}

/* BBRv3 per ACK steps
* The function BBRUpdateOnACK is executed for each ACK notification on the API 
*/
static void BBRUpdateModelAndState(picoquic_bbr_state_t* bbr_state, picoquic_path_t* path_x, bbr_per_ack_state_t * rs, uint64_t current_time)
{
    BBRUpdateLatestDeliverySignals(bbr_state, path_x, rs);
    BBRUpdateCongestionSignals(bbr_state, path_x, rs);
    BBRUpdateACKAggregation(bbr_state, path_x, rs, current_time);
    BBRCheckStartupLongRtt(bbr_state, path_x, rs, current_time);
    BBRCheckStartupResume(bbr_state, path_x, rs, current_time);
    BBRCheckStartupDone(bbr_state, path_x, rs, current_time);
    BBRCheckRecovery(bbr_state, path_x, rs, current_time);
    BBRCheckDrain(bbr_state, path_x, current_time);
    BBRUpdateProbeBWCyclePhase(bbr_state, path_x, rs, current_time);
    BBRUpdateMinRTT(bbr_state, path_x, rs, current_time);
    BBRCheckProbeRTT(bbr_state, path_x, rs, current_time);
    BBRAdvanceLatestDeliverySignals(bbr_state, rs);
    BBRAdvanceEcnFrac(bbr_state, path_x, rs);
    BBRBoundBWForModel(bbr_state);
}

static void BBRUpdateControlParameters(picoquic_bbr_state_t* bbr_state, picoquic_path_t* path_x, bbr_per_ack_state_t * rs)
{
    BBRSetPacingRate(bbr_state);
    BBRSetSendQuantum(bbr_state, path_x);
    BBRSetCwnd(bbr_state, path_x, rs);
}

void  BBRUpdateOnACK(picoquic_bbr_state_t* bbr_state, picoquic_path_t* path_x, bbr_per_ack_state_t * rs, uint64_t current_time)
{
    BBRUpdateModelAndState(bbr_state, path_x, rs, current_time);
    if (bbr_state->state == picoquic_bbr_alg_startup_long_rtt) {
        BBRUpdateStartupLongRtt(bbr_state, path_x, rs, current_time);
    }
    else {
        BBRUpdateControlParameters(bbr_state, path_x, rs);
    }
}

/* First step of BBR ACK processing:
* convert the discrete arguments of "picoquic_bbr_notify"
* into the "rs" structure used in the BBRv3 draft. We do
* that so that it is easy to compare the code to the draft.
* 
* 
 * Code maintains the following counters per path
 * - total_bytes_lost -- number of bytes deemed lost from beginning of path
 * - delivered -- amount delivered so far
 * - rtt_sample -- last rtt sample
 * - bytes_in_transit -- bytes currently in flight
 * 
 * It does not contain `data_lost`, but that could be inferred if
 * we keep a variable `nb_bytes_lost_since_packet_sent`.
 * The packet data contains: delivered_prior, so that the BBR variable
 * "delivered" can be computed = path->delivered - packet->delivered_prior.
 */
static void BBRSetRsFromAckState(picoquic_path_t* path_x, picoquic_per_ack_state_t* ack_state, bbr_per_ack_state_t* rs)
{
    /* Need to compute the delivery rate */
    if (path_x->bandwidth_estimate > 0) {
        rs->delivery_rate = path_x->bandwidth_estimate;
    }
    else if (ack_state->rtt_measurement > 0) {
        rs->delivery_rate = 1000000 * ack_state->nb_bytes_delivered_since_packet_sent / ack_state->rtt_measurement;
    }
    else
    {
        rs->delivery_rate = 40000;
    }
    rs->delivered = ack_state->nb_bytes_delivered_since_packet_sent;
    /* variable in path */
    rs->rtt_sample = path_x->rtt_sample;
    /* variables from call */
    rs->newly_acked = ack_state->nb_bytes_acknowledged; /* volume of data acked by current ack */
    rs->newly_lost = ack_state->nb_bytes_newly_lost; /* volume of data marked lost on ack received */
    rs->lost = ack_state->nb_bytes_lost_since_packet_sent;
    rs->tx_in_flight = ack_state->inflight_prior;
    rs->is_app_limited = ack_state->is_app_limited; /*Checked that this is properly implemented */   
    rs->is_cwnd_limited = ack_state->is_cwnd_limited;
}

static void picoquic_bbr_notify_ack(
    picoquic_bbr_state_t* bbr_state,
    picoquic_path_t* path_x,
    picoquic_per_ack_state_t* ack_state,
    uint64_t current_time)
{
    bbr_per_ack_state_t rs = { 0 };
    BBRSetRsFromAckState(path_x, ack_state, &rs);
    BBRComputeEcnFrac(bbr_state, path_x, &rs);
    BBRUpdateOnACK(bbr_state, path_x, &rs, current_time);
}

/*
 * In order to implement BBR, we map generic congestion notification
 * signals to the corresponding BBR actions.
 */
static void picoquic_bbr_notify(
    picoquic_cnx_t* cnx,
    picoquic_path_t* path_x,
    picoquic_congestion_notification_t notification,
    picoquic_per_ack_state_t * ack_state,
    uint64_t current_time)
{
    picoquic_bbr_state_t* bbr_state = (picoquic_bbr_state_t*)path_x->congestion_alg_state;
    path_x->is_cc_data_updated = 1;

    if (bbr_state != NULL) {
        switch (notification) {
        case picoquic_congestion_notification_ecn_ec:
            /* TODO */
            break;
        case picoquic_congestion_notification_repeat:
            BBRUpdateRecoveryOnLoss(bbr_state, path_x, ack_state->nb_bytes_newly_lost);
            break;
        case picoquic_congestion_notification_timeout:
            BBRExitLostFeedback(bbr_state, path_x);
            /* if loss is PTO, we should start the OnPto processing */
            BBROnEnterRTO(bbr_state, path_x, ack_state->lost_packet_number);
            break;
        case picoquic_congestion_notification_spurious_repeat:
            /* handling of suspension */
            BBROnSpuriousLoss(bbr_state, path_x, ack_state->lost_packet_number, current_time);
            break;
        case picoquic_congestion_notification_lost_feedback:
            /* Feedback has been lost. It will be restored at the next notification. */
            BBRExpGate(bbr_state, do_control_lost, break);
            BBREnterLostFeedback(bbr_state, path_x);
            break;
        case picoquic_congestion_notification_rtt_measurement:
            /* TODO: this call is subsumed by the acknowledgement notification.
             * Consider removing it from the API once other CC algorithms are updated.  */
            break;
        case picoquic_congestion_notification_acknowledgement:
            BBRExitLostFeedback(bbr_state, path_x);
            picoquic_bbr_notify_ack(bbr_state, path_x, ack_state, current_time);
            if (bbr_state->state == picoquic_bbr_alg_startup_long_rtt) {
                picoquic_update_pacing_data(cnx, path_x, 1);
            }
            else if (bbr_state->pacing_rate > 0) {
                /* Set the pacing rate in picoquic sender */
                picoquic_update_pacing_rate(cnx, path_x, bbr_state->pacing_rate, bbr_state->send_quantum);
            }
            break;
        case picoquic_congestion_notification_cwin_blocked:
            break;
        case picoquic_congestion_notification_reset:
            picoquic_bbr_reset(bbr_state, path_x, current_time);
            break;
        case picoquic_congestion_notification_seed_cwin:
            BBRSetBdpSeed(bbr_state, ack_state->nb_bytes_acknowledged);
            break;
        default:
            /* ignore */
            break;
        }
    }
}

/* Observe the state of congestion control */

void picoquic_bbr_observe(picoquic_path_t* path_x, uint64_t* cc_state, uint64_t* cc_param)
{
    picoquic_bbr_state_t* bbr_state = (picoquic_bbr_state_t*)path_x->congestion_alg_state;
    *cc_state = (uint64_t)bbr_state->state;
    *cc_param = bbr_state->bw;
}

#define picoquic_bbr_ID "bbr" /* BBR */

picoquic_congestion_algorithm_t picoquic_bbr_algorithm_struct = {
    picoquic_bbr_ID, PICOQUIC_CC_ALGO_NUMBER_BBR,
    picoquic_bbr_init,
    picoquic_bbr_notify,
    picoquic_bbr_delete,
    picoquic_bbr_observe
};

picoquic_congestion_algorithm_t* picoquic_bbr_algorithm = &picoquic_bbr_algorithm_struct;<|MERGE_RESOLUTION|>--- conflicted
+++ resolved
@@ -1779,14 +1779,10 @@
 
     case picoquic_bbr_alg_probe_bw_up:
         if (BBRHasElapsedInPhase(bbr_state, bbr_state->min_rtt, current_time) &&
-<<<<<<< HEAD
             bbr_state->min_rtt > PICOQUIC_MINRTT_MARGIN &&
+            BBRExpTest(bbr_state, do_exit_probeBW_up_on_delay) &&
             (bbr_state->nb_rtt_excess > 0 ||
                 path_x->bytes_in_transit > BBRInflightWithBw(bbr_state, path_x, 1.25, bbr_state->max_bw))) {
-=======
-            ((BBRExpTest(bbr_state, do_exit_probeBW_up_on_delay) && bbr_state->nb_rtt_excess > 0) ||
-            path_x->bytes_in_transit > BBRInflightWithBw(bbr_state, path_x, 1.25, bbr_state->max_bw))) {
->>>>>>> fdfbcb4a
             BBRStartProbeBW_DOWN(bbr_state, path_x, current_time);
         }
         break;
@@ -1925,11 +1921,7 @@
         BBRCheckStartupFullBandwidth(bbr_state, rs);
         BBRCheckStartupHighLoss(bbr_state, path_x, rs);
 #ifdef RTTJitterBufferStartup
-<<<<<<< HEAD
         if (bbr_state->min_rtt > PICOQUIC_MINRTT_MARGIN && IsRTTTooHigh(bbr_state)) {
-=======
-        if (IsRTTTooHigh(bbr_state) && BBRExpTest(bbr_state, do_early_exit)) {
->>>>>>> fdfbcb4a
             bbr_state->filled_pipe = 1;
         }
 #endif
